"""
RB Protocol objects
"""
#***************************************************************************************************
# Copyright 2015, 2019 National Technology & Engineering Solutions of Sandia, LLC (NTESS).
# Under the terms of Contract DE-NA0003525 with NTESS, the U.S. Government retains certain rights
# in this software.
# Licensed under the Apache License, Version 2.0 (the "License"); you may not use this file except
# in compliance with the License.  You may obtain a copy of the License at
# http://www.apache.org/licenses/LICENSE-2.0 or in the LICENSE file in the root pyGSTi directory.
#***************************************************************************************************

import numpy as _np

from . import protocol as _proto
from . import vb as _vb
from .. import tools as _tools
from ..algorithms import randomcircuit as _rc
from ..algorithms import rbfit as _rbfit


class CliffordRBDesign(_vb.BenchmarkingDesign):
    """
    Experiment design for Clifford randomized benchmarking.

    This encapsulates a "Clifford randomized benchmarking" (CRB) experiment.  CRB is the RB protocol defined
    in "Scalable and robust randomized benchmarking of quantum processes", Magesan et al. PRL 106 180504 (2011).
    The circuits created by this function will respect the connectivity and gate-set of the device encoded
    by `pspec` (see the :class:`ProcessorSpec` object docstring for how to construct the relevant `pspec` for a device).

    Note that this function uses the convention that a depth "l" CRB circuit  consists of "l"+2 Clifford gates
    before compilation.

    Parameters
    ----------
    pspec : ProcessorSpec
       The ProcessorSpec for the device that the CRB experiment is being generated for, which defines the
       "native" gate-set and the connectivity of the device. The returned CRB circuits will be over
       the gates in `pspec`, and will respect the connectivity encoded by `pspec`.

    depths : list of ints
        The "CRB depths" of the circuit; a list of integers >= 0. The CRB length is the number of Cliffords
        in the circuit - 2 *before* each Clifford is compiled into the native gate-set.

    circuits_per_depth : int
        The number of (possibly) different CRB circuits sampled at each length.

    qubit_labels : list, optional
        If not None, a list of the qubits that the RB circuits are to be sampled for. This should
        be all or a subset of the qubits in the device specified by the ProcessorSpec `pspec`.
        If None, it is assumed that the RB circuit should be over all the qubits. Note that the
        ordering of this list is the order of the ``wires'' in the returned circuit, but is otherwise
        irrelevant. If desired, a circuit that explicitly idles on the other qubits can be obtained
        by using methods of the Circuit object.

    randomizeout : bool, optional
        If False, the ideal output of the circuits (the "success" or "survival" outcome) is always
        the all-zeros bit string. This is probably considered to be the "standard" in CRB. If True,
        the ideal output a circuit is randomized to a uniformly random bit-string. This setting is
        useful for, e.g., detecting leakage/loss/measurement-bias etc.

    citerations : int, optional
        Some of the Clifford compilation algorithms in pyGSTi (including the default algorithm) are
        randomized, and the lowest-cost circuit is chosen from all the circuit generated in the
        iterations of the algorithm. This is the number of iterations used. The time required to
        generate a CRB circuit is linear in `citerations` * (CRB length + 2). Lower-depth / lower 2-qubit
        gate count compilations of the Cliffords are important in order to successfully implement
        CRB on more qubits.

    compilerargs : list, optional
        A list of arguments that are handed to compile_clifford() function, which includes all the
        optional arguments of compile_clifford() *after* the `iterations` option (set by `citerations`).
        In order, this list should be values for:
            - algorithm : str. A string that specifies the compilation algorithm. The default in
                compile_clifford() will always be whatever we consider to be the 'best' all-round
                algorith,
            - aargs : list. A list of optional arguments for the particular compilation algorithm.
            - costfunction : 'str' or function. The cost-function from which the "best" compilation
                for a Clifford is chosen from all `citerations` compilations. The default costs a
                circuit as 10x the num. of 2-qubit gates in the circuit + 1x the depth of the circuit.
            - prefixpaulis : bool. Whether to prefix or append the Paulis on each Clifford.
            - paulirandomize : bool. Whether to follow each layer in the Clifford circuit with a
                random Pauli on each qubit (compiled into native gates). I.e., if this is True the
                native gates are Pauli-randomized. When True, this prevents any coherent errors adding
                (on average) inside the layers of each compiled Clifford, at the cost of increased
                circuit depth. Defaults to False.
        For more information on these options, see the compile_clifford() docstring.

    descriptor : str, optional
        A string describing the experiment generated, which will be stored in the returned
        dictionary.

    add_default_protocol : bool, optional
        Whether to add a default RB protocol to the experiment design, which can be run
        later (once data is taken) by using a :class:`DefaultProtocolRunner` object.

    seed : int, optional
        A seed to initialize the random number generator used for creating random clifford
        circuits.

    verbosity : int, optional
        If > 0 the number of circuits generated so far is shown.
    """

    @classmethod
    def from_existing_circuits(cls, circuits_and_idealouts_by_depth, qubit_labels=None,
                               randomizeout=False, citerations=20, compilerargs=(), interleaved_circuit=None,
                               descriptor='A Clifford RB experiment', add_default_protocol=False):
        """
        Create a :class:`CliffordRBDesign` from an existing set of sampled RB circuits.

        This function serves as an alternative to the usual method of creating a Clifford
        RB experiment design by sampling a number of circuits randomly.  This function
        takes a list of previously-sampled random circuits and does not sampling internally.

        Parameters
        ----------
        circuits_and_idealouts_by_depth : dict
            A dictionary whose keys are integer depths and whose values are lists
            of `(circuit, ideal_outcome)` 2-tuples giving each RB circuit and its
            ideal (correct) outcome.

        qubit_labels : list, optional
            If not None, a list of the qubits that the RB circuits are to be sampled for. This should
            be all or a subset of the qubits in the device specified by the ProcessorSpec `pspec`.
            If None, it is assumed that the RB circuit should be over all the qubits. Note that the
            ordering of this list is the order of the ``wires'' in the returned circuit, but is otherwise
            irrelevant. If desired, a circuit that explicitly idles on the other qubits can be obtained
            by using methods of the Circuit object.

        randomizeout : bool, optional
            If False, the ideal output of the circuits (the "success" or "survival" outcome) is always
            the all-zeros bit string. This is probably considered to be the "standard" in CRB. If True,
            the ideal output a circuit is randomized to a uniformly random bit-string. This setting is
            useful for, e.g., detecting leakage/loss/measurement-bias etc.

        citerations : int, optional
            Some of the Clifford compilation algorithms in pyGSTi (including the default algorithm) are
            randomized, and the lowest-cost circuit is chosen from all the circuit generated in the
            iterations of the algorithm. This is the number of iterations used. The time required to
            generate a CRB circuit is linear in `citerations` * (CRB length + 2). Lower-depth / lower 2-qubit
            gate count compilations of the Cliffords are important in order to successfully implement
            CRB on more qubits.

        compilerargs : list, optional
            A list of arguments that are handed to compile_clifford() function, which includes all the
            optional arguments of compile_clifford() *after* the `iterations` option (set by `citerations`).
            In order, this list should be values for:
                - algorithm : str. A string that specifies the compilation algorithm. The default in
                    compile_clifford() will always be whatever we consider to be the 'best' all-round
                    algorith,
                - aargs : list. A list of optional arguments for the particular compilation algorithm.
                - costfunction : 'str' or function. The cost-function from which the "best" compilation
                    for a Clifford is chosen from all `citerations` compilations. The default costs a
                    circuit as 10x the num. of 2-qubit gates in the circuit + 1x the depth of the circuit.
                - prefixpaulis : bool. Whether to prefix or append the Paulis on each Clifford.
                - paulirandomize : bool. Whether to follow each layer in the Clifford circuit with a
                    random Pauli on each qubit (compiled into native gates). I.e., if this is True the
                    native gates are Pauli-randomized. When True, this prevents any coherent errors adding
                    (on average) inside the layers of each compiled Clifford, at the cost of increased
                    circuit depth. Defaults to False.
            For more information on these options, see the compile_clifford() docstring.

        descriptor : str, optional
            A string describing the experiment generated, which will be stored in the returned
            dictionary.

        add_default_protocol : bool, optional
            Whether to add a default RB protocol to the experiment design, which can be run
            later (once data is taken) by using a :class:`DefaultProtocolRunner` object.

        Returns
        -------
        CliffordRBDesign
        """
        depths = sorted(list(circuits_and_idealouts_by_depth.keys()))
        circuit_lists = [[x[0] for x in circuits_and_idealouts_by_depth[d]] for d in depths]
        ideal_outs = [[x[1] for x in circuits_and_idealouts_by_depth[d]] for d in depths]
        circuits_per_depth = [len(circuits_and_idealouts_by_depth[d]) for d in depths]
        self = cls.__new__(cls)
        self._init_foundation(depths, circuit_lists, ideal_outs, circuits_per_depth, qubit_labels,
                              randomizeout, citerations, compilerargs, descriptor, add_default_protocol,
                              interleaved_circuit)
        return self

    def __init__(self, pspec, depths, circuits_per_depth, qubit_labels=None, randomizeout=False,
                 interleaved_circuit=None,
                 citerations=20, compilerargs=(), descriptor='A Clifford RB experiment',
                 add_default_protocol=False, seed=1234, verbosity=1, num_processes=1):
        """
        Generates a "Clifford randomized benchmarking" (CRB) experiment, which is the RB protocol defined
        in "Scalable and robust randomized benchmarking of quantum processes", Magesan et al. PRL 106 180504 (2011).
        The circuits created by this function will respect the connectivity and gate-set of the device encoded
        by `pspec` (see the ProcessorSpec object docstring for how to construct the relevant `pspec` for a device).

        Note that this function uses the convention that a depth "l" CRB circuit  consists of "l"+2 Clifford gates
        before compilation.

        Parameters
        ----------
        pspec : ProcessorSpec
           The ProcessorSpec for the device that the CRB experiment is being generated for, which defines the
           "native" gate-set and the connectivity of the device. The returned CRB circuits will be over
           the gates in `pspec`, and will respect the connectivity encoded by `pspec`.

        depths : list of ints
            The "CRB depths" of the circuit; a list of integers >= 0. The CRB length is the number of Cliffords
            in the circuit - 2 *before* each Clifford is compiled into the native gate-set.

        circuits_per_depth : int
            The number of (possibly) different CRB circuits sampled at each length.

        qubit_labels : list, optional
            If not None, a list of the qubits that the RB circuits are to be sampled for. This should
            be all or a subset of the qubits in the device specified by the ProcessorSpec `pspec`.
            If None, it is assumed that the RB circuit should be over all the qubits. Note that the
            ordering of this list is the order of the ``wires'' in the returned circuit, but is otherwise
            irrelevant. If desired, a circuit that explicitly idles on the other qubits can be obtained
            by using methods of the Circuit object.

        randomizeout : bool, optional
            If False, the ideal output of the circuits (the "success" or "survival" outcome) is always
            the all-zeros bit string. This is probably considered to be the "standard" in CRB. If True,
            the ideal output a circuit is randomized to a uniformly random bit-string. This setting is
            useful for, e.g., detecting leakage/loss/measurement-bias etc.

        citerations : int, optional
            Some of the Clifford compilation algorithms in pyGSTi (including the default algorithm) are
            randomized, and the lowest-cost circuit is chosen from all the circuit generated in the
            iterations of the algorithm. This is the number of iterations used. The time required to
            generate a CRB circuit is linear in `citerations` * (CRB length + 2). Lower-depth / lower 2-qubit
            gate count compilations of the Cliffords are important in order to successfully implement
            CRB on more qubits.

        compilerargs : list, optional
            A list of arguments that are handed to compile_clifford() function, which includes all the
            optional arguments of compile_clifford() *after* the `iterations` option (set by `citerations`).
            In order, this list should be values for:
                - algorithm : str. A string that specifies the compilation algorithm. The default in
                    compile_clifford() will always be whatever we consider to be the 'best' all-round
                    algorith,
                - aargs : list. A list of optional arguments for the particular compilation algorithm.
                - costfunction : 'str' or function. The cost-function from which the "best" compilation
                    for a Clifford is chosen from all `citerations` compilations. The default costs a
                    circuit as 10x the num. of 2-qubit gates in the circuit + 1x the depth of the circuit.
                - prefixpaulis : bool. Whether to prefix or append the Paulis on each Clifford.
                - paulirandomize : bool. Whether to follow each layer in the Clifford circuit with a
                    random Pauli on each qubit (compiled into native gates). I.e., if this is True the
                    native gates are Pauli-randomized. When True, this prevents any coherent errors adding
                    (on average) inside the layers of each compiled Clifford, at the cost of increased
                    circuit depth. Defaults to False.
            For more information on these options, see the compile_clifford() docstring.

        decscriptor : str, optional
            A string describing the experiment generated, which will be stored in the returned
            dictionary.

        add_default_protocol : bool, optional
            Whether to add a default RB protocol to the experiment design, which can be run
            later (once data is taken) by using a :class:`DefaultProtocolRunner` object.

        seed : int, optional
            A seed to initialize the random number generator used for creating random clifford
            circuits. The seed is incremented for each circuit sampled to ensure deterministic
            sampling even when using multiprocessing for parallelization.

        verbosity : int, optional
            If > 0 the number of circuits generated so far is shown.

        num_processes : int, optional
            Number of processes to parallelize circuit creation over. Defaults to 1

        Returns
        -------
        CliffordRBDesign
        """
        if qubit_labels is None: qubit_labels = tuple(pspec.qubit_labels)
        circuit_lists = []
        ideal_outs = []

        self.seed = seed

        for lnum, l in enumerate(depths):
            lseed = seed + lnum*circuits_per_depth
            if verbosity > 0:
<<<<<<< HEAD
                print('- Sampling {} circuits at CRB length {} ({} of {} depths) with seed {}'.format(circuits_per_depth, l,
                                                                                                      lnum + 1, len(depths),
                                                                                                      lseed))

            args_list = [(pspec, l),] *  circuits_per_depth
            kwargs_list = [dict(qubit_labels=qubit_labels, randomizeout=randomizeout, citerations=citerations,
                                compilerargs=compilerargs, interleaved_circuit=interleaved_circuit,
                                seed=lseed+i) for i in range(circuits_per_depth)]
            results = _tools.mptools.starmap_with_kwargs(_rc.create_clifford_rb_circuit, circuits_per_depth, num_processes,
                                                         args_list, kwargs_list)
=======
                print('- Sampling {} circuits at CRB length {} ({} of {} depths)'.format(circuits_per_depth, l,
                                                                                         lnum + 1, len(depths)))

            results = _tools.mptools.starmap_with_kwargs(_rc.create_clifford_rb_circuit, circuits_per_depth,
                                                         num_processes, pspec, l, qubit_labels=qubit_labels,
                                                         randomizeout=randomizeout, citerations=citerations,
                                                         compilerargs=compilerargs,
                                                         interleaved_circuit=interleaved_circuit)
>>>>>>> c9db360d

            circuits_at_depth = []
            idealouts_at_depth = []
            for c, iout in results:
                circuits_at_depth.append(c)
                idealouts_at_depth.append((''.join(map(str, iout)),))

            circuit_lists.append(circuits_at_depth)
            ideal_outs.append(idealouts_at_depth)

        self._init_foundation(depths, circuit_lists, ideal_outs, circuits_per_depth, qubit_labels,
                              randomizeout, citerations, compilerargs, descriptor, add_default_protocol,
                              interleaved_circuit)

    def _init_foundation(self, depths, circuit_lists, ideal_outs, circuits_per_depth, qubit_labels,
                         randomizeout, citerations, compilerargs, descriptor, add_default_protocol,
                         interleaved_circuit):
        super().__init__(depths, circuit_lists, ideal_outs, qubit_labels, remove_duplicates=False)
        self.circuits_per_depth = circuits_per_depth
        self.randomizeout = randomizeout
        self.citerations = citerations
        self.compilerargs = compilerargs
        self.descriptor = descriptor
        self.interleaved_circuit = interleaved_circuit
        if add_default_protocol:
            if randomizeout:
                defaultfit = 'A-fixed'
            else:
                defaultfit = 'full'
            self.add_default_protocol(RB(name='RB', defaultfit=defaultfit))


class DirectRBDesign(_vb.BenchmarkingDesign):
    """
    Experiment design for Direct randomized benchmarking.

    This encapsulates a "direct randomized benchmarking" (DRB) experiments.  DRB was a protocol
    introduced in arXiv:1807.07975 (2018).

    An n-qubit DRB circuit consists of (1) a circuit the prepares a uniformly random stabilizer state;
    (2) a length-l circuit (specified by `length`) consisting of circuit layers sampled according to
    some user-specified distribution (specified by `sampler`), (3) a circuit that maps the output of
    the preceeding circuit to a computational basis state. See arXiv:1807.07975 (2018) for further
    details.

    Parameters
    ----------
    pspec : ProcessorSpec
       The ProcessorSpec for the device that the circuit is being sampled for, which defines the
       "native" gate-set and the connectivity of the device. The returned DRB circuit will be over
       the gates in `pspec`, and will respect the connectivity encoded by `pspec`. Note that `pspec`
       is always handed to the sampler, as the first argument of the sampler function (this is only
       of importance when not using an in-built sampler for the "core" of the DRB circuit). Unless
       `qubit_labels` is not None, the circuit is sampled over all the qubits in `pspec`.

    depths : int
        The set of "direct RB depths" for the circuits. The DRB depths must be integers >= 0.
        Unless `addlocal` is True, the DRB length is the depth of the "core" random circuit,
        sampled according to `sampler`, specified in step (2) above. If `addlocal` is True,
        each layer in the "core" circuit sampled according to "sampler` is followed by a layer of
        1-qubit gates, with sampling specified by `lsargs` (and the first layer is proceeded by a
        layer of 1-qubit gates), and so the circuit of step (2) is length 2*`length` + 1.

    circuits_per_depth : int
        The number of (possibly) different DRB circuits sampled at each length.

    qubit_labels : list, optional
        If not None, a list of the qubits to sample the circuit for. This is a subset of
        `pspec.qubit_labels`. If None, the circuit is sampled to act on all the qubits
        in `pspec`.

    sampler : str or function, optional
        If a string, this should be one of:
            {'edgegrab', pairingQs', 'Qelimination', 'co2Qgates', 'local'}.
        Except for 'local', this corresponds to sampling layers according to the sampling function
        in rb.sampler named circuit_layer_by_* (with * replaced by 'sampler'). For 'local', this
        corresponds to sampling according to rb.sampler.circuit_layer_of_oneQgates [which is not
        a valid form of sampling for n-qubit DRB, but is not explicitly forbidden in this function].
        If `sampler` is a function, it should be a function that takes as the first argument a
        ProcessorSpec, and returns a random circuit layer as a list of gate Label objects. Note that
        the default 'Qelimination' is not necessarily the most useful in-built sampler, but it is the
        only sampler that requires no parameters beyond the ProcessorSpec *and* works for arbitrary
        connectivity devices. See the docstrings for each of these samplers for more information.

    samplerargs : list, optional
        A list of arguments that are handed to the sampler function, specified by `sampler`.
        The first argument handed to the sampler is `pspec`, the second argument is `qubit_labels`,
        and `samplerargs` lists the remaining arguments handed to the sampler. This is not
        optional for some choices of `sampler`.

    addlocal : bool, optional
        Whether to follow each layer in the "core" circuits, sampled according to `sampler` with
        a layer of 1-qubit gates.

    lsargs : list, optional
        Only used if addlocal is True. A list of optional arguments handed to the 1Q gate
        layer sampler circuit_layer_by_oneQgate(). Specifies how to sample 1Q-gate layers.

    randomizeout : bool, optional
        If False, the ideal output of the circuits (the "success" or "survival" outcome) is the all-zeros
        bit string. If True, the ideal output of each circuit is randomized to a uniformly random bit-string.
        This setting is useful for, e.g., detecting leakage/loss/measurement-bias etc.

    cliffordtwirl : bool, optional
        Wether to begin the circuits with a sequence that generates a random stabilizer state. For
        standard DRB this should be set to True. There are a variety of reasons why it is better
        to have this set to True.

    conditionaltwirl : bool, optional
        DRB only requires that the initial/final sequences of step (1) and (3) create/measure
        a uniformly random / particular stabilizer state, rather than implement a particular unitary.
        step (1) and (3) can be achieved by implementing a uniformly random Clifford gate and the
        unique inversion Clifford, respectively. This is implemented if `conditionaltwirl` is False.
        However, steps (1) and (3) can be implemented much more efficiently than this: the sequences
        of (1) and (3) only need to map a particular input state to a particular output state,
        if `conditionaltwirl` is True this more efficient option is chosen -- this is option corresponds
        to "standard" DRB. (the term "conditional" refers to the fact that in this case we essentially
        implementing a particular Clifford conditional on a known input).

    citerations : int, optional
        Some of the stabilizer state / Clifford compilation algorithms in pyGSTi (including the default
        algorithms) are  randomized, and the lowest-cost circuit is chosen from all the circuits generated
        in the iterations of the algorithm. This is the number of iterations used. The time required to
        generate a DRB circuit is linear in `citerations`. Lower-depth / lower 2-qubit gate count
        compilations of steps (1) and (3) are important in order to successfully implement DRB on as many
        qubits as possible.

    compilerargs : list, optional
        A list of arguments that are handed to the compile_stabilier_state/measurement()functions (or the
        compile_clifford() function if `conditionaltwirl `is False). This includes all the optional
        arguments of these functions *after* the `iterations` option (set by `citerations`). For most
        purposes the default options will be suitable (or at least near-optimal from the compilation methods
        in-built into pyGSTi). See the docstrings of these functions for more information.

    partitioned : bool, optional
        If False, each circuit is returned as a single full circuit. If True, each circuit is returned as
        a list of three circuits consisting of: (1) the stabilizer-prep circuit, (2) the core random circuit,
        (3) the pre-measurement circuit. In that case the full circuit is obtained by appended (2) to (1)
        and then (3) to (1).

    descriptor : str, optional
        A description of the experiment being generated. Stored in the output dictionary.

    add_default_protocol : bool, optional
        Whether to add a default RB protocol to the experiment design, which can be run
        later (once data is taken) by using a :class:`DefaultProtocolRunner` object.

    seed : int, optional
        A seed to initialize the random number generator used for creating random clifford
        circuits.

    verbosity : int, optional
        If > 0 the number of circuits generated so far is shown.
    """

    @classmethod
    def from_existing_circuits(cls, circuits_and_idealouts_by_depth, qubit_labels=None,
                               sampler='Qelimination', samplerargs=[], addlocal=False,
                               lsargs=(), randomizeout=False, cliffordtwirl=True, conditionaltwirl=True,
                               citerations=20, compilerargs=(), partitioned=False,
                               descriptor='A DRB experiment', add_default_protocol=False):
        """
        Create a :class:`DirectRBDesign` from an existing set of sampled RB circuits.

        This function serves as an alternative to the usual method of creating a direct
        RB experiment design by sampling a number of circuits randomly.  This function
        takes a list of previously-sampled random circuits and does not sampling internally.

        Parameters
        ----------
        circuits_and_idealouts_by_depth : dict
            A dictionary whose keys are integer depths and whose values are lists
            of `(circuit, ideal_outcome)` 2-tuples giving each RB circuit and its
            ideal (correct) outcome.

        qubit_labels : list, optional
            If not None, a list of the qubits to sample the circuit for. This is a subset of
            `pspec.qubit_labels`. If None, the circuit is sampled to act on all the qubits
            in `pspec`.

        sampler : str or function, optional
            If a string, this should be one of:
                {'edgegrab', pairingQs', 'Qelimination', 'co2Qgates', 'local'}.
            Except for 'local', this corresponds to sampling layers according to the sampling function
            in rb.sampler named circuit_layer_by_* (with * replaced by 'sampler'). For 'local', this
            corresponds to sampling according to rb.sampler.circuit_layer_of_oneQgates [which is not
            a valid form of sampling for n-qubit DRB, but is not explicitly forbidden in this function].
            If `sampler` is a function, it should be a function that takes as the first argument a
            ProcessorSpec, and returns a random circuit layer as a list of gate Label objects. Note that
            the default 'Qelimination' is not necessarily the most useful in-built sampler, but it is the
            only sampler that requires no parameters beyond the ProcessorSpec *and* works for arbitrary
            connectivity devices. See the docstrings for each of these samplers for more information.

        samplerargs : list, optional
            A list of arguments that are handed to the sampler function, specified by `sampler`.
            The first argument handed to the sampler is `pspec`, the second argument is `qubit_labels`,
            and `samplerargs` lists the remaining arguments handed to the sampler. This is not
            optional for some choices of `sampler`.

        addlocal : bool, optional
            Whether to follow each layer in the "core" circuits, sampled according to `sampler` with
            a layer of 1-qubit gates.

        lsargs : list, optional
            Only used if addlocal is True. A list of optional arguments handed to the 1Q gate
            layer sampler circuit_layer_by_oneQgate(). Specifies how to sample 1Q-gate layers.

        randomizeout : bool, optional
            If False, the ideal output of the circuits (the "success" or "survival" outcome) is the all-zeros
            bit string. If True, the ideal output of each circuit is randomized to a uniformly random bit-string.
            This setting is useful for, e.g., detecting leakage/loss/measurement-bias etc.

        cliffordtwirl : bool, optional
            Wether to begin the circuits with a sequence that generates a random stabilizer state. For
            standard DRB this should be set to True. There are a variety of reasons why it is better
            to have this set to True.

        conditionaltwirl : bool, optional
            DRB only requires that the initial/final sequences of step (1) and (3) create/measure
            a uniformly random / particular stabilizer state, rather than implement a particular unitary.
            step (1) and (3) can be achieved by implementing a uniformly random Clifford gate and the
            unique inversion Clifford, respectively. This is implemented if `conditionaltwirl` is False.
            However, steps (1) and (3) can be implemented much more efficiently than this: the sequences
            of (1) and (3) only need to map a particular input state to a particular output state,
            if `conditionaltwirl` is True this more efficient option is chosen -- this is option corresponds
            to "standard" DRB. (the term "conditional" refers to the fact that in this case we essentially
            implementing a particular Clifford conditional on a known input).

        citerations : int, optional
            Some of the stabilizer state / Clifford compilation algorithms in pyGSTi (including the default
            algorithms) are  randomized, and the lowest-cost circuit is chosen from all the circuits generated
            in the iterations of the algorithm. This is the number of iterations used. The time required to
            generate a DRB circuit is linear in `citerations`. Lower-depth / lower 2-qubit gate count
            compilations of steps (1) and (3) are important in order to successfully implement DRB on as many
            qubits as possible.

        compilerargs : list, optional
            A list of arguments that are handed to the compile_stabilier_state/measurement()functions (or the
            compile_clifford() function if `conditionaltwirl `is False). This includes all the optional
            arguments of these functions *after* the `iterations` option (set by `citerations`). For most
            purposes the default options will be suitable (or at least near-optimal from the compilation methods
            in-built into pyGSTi). See the docstrings of these functions for more information.

        partitioned : bool, optional
            If False, each circuit is returned as a single full circuit. If True, each circuit is returned as
            a list of three circuits consisting of: (1) the stabilizer-prep circuit, (2) the core random circuit,
            (3) the pre-measurement circuit. In that case the full circuit is obtained by appended (2) to (1)
            and then (3) to (1).

        descriptor : str, optional
            A description of the experiment being generated. Stored in the output dictionary.

        add_default_protocol : bool, optional
            Whether to add a default RB protocol to the experiment design, which can be run
            later (once data is taken) by using a :class:`DefaultProtocolRunner` object.

        Returns
        -------
        DirectRBDesign
        """
        depths = sorted(list(circuits_and_idealouts_by_depth.keys()))
        circuit_lists = [[x[0] for x in circuits_and_idealouts_by_depth[d]] for d in depths]
        ideal_outs = [[x[1] for x in circuits_and_idealouts_by_depth[d]] for d in depths]
        circuits_per_depth = [len(circuits_and_idealouts_by_depth[d]) for d in depths]
        self = cls.__new__(cls)
        self._init_foundation(depths, circuit_lists, ideal_outs, circuits_per_depth, qubit_labels,
                              sampler, samplerargs, addlocal, lsargs, randomizeout, cliffordtwirl,
                              conditionaltwirl, citerations, compilerargs, partitioned, descriptor,
                              add_default_protocol)
        return self

    def __init__(self, pspec, depths, circuits_per_depth, qubit_labels=None, sampler='Qelimination', samplerargs=[],
                 addlocal=False, lsargs=(), randomizeout=False, cliffordtwirl=True, conditionaltwirl=True,
                 citerations=20, compilerargs=(), partitioned=False, descriptor='A DRB experiment',
                 add_default_protocol=False, seed=1234, verbosity=1, num_processes=1):
        """
        Generates a "direct randomized benchmarking" (DRB) experiments, which is the protocol introduced in
        arXiv:1807.07975 (2018).

        An n-qubit DRB circuit consists of (1) a circuit the prepares a uniformly random stabilizer state;
        (2) a length-l circuit (specified by `length`) consisting of circuit layers sampled according to
        some user-specified distribution (specified by `sampler`), (3) a circuit that maps the output of
        the preceeding circuit to a computational basis state. See arXiv:1807.07975 (2018) for further
        details.

        Parameters
        ----------
        pspec : ProcessorSpec
           The ProcessorSpec for the device that the circuit is being sampled for, which defines the
           "native" gate-set and the connectivity of the device. The returned DRB circuit will be over
           the gates in `pspec`, and will respect the connectivity encoded by `pspec`. Note that `pspec`
           is always handed to the sampler, as the first argument of the sampler function (this is only
           of importance when not using an in-built sampler for the "core" of the DRB circuit). Unless
           `qubit_labels` is not None, the circuit is sampled over all the qubits in `pspec`.

        depths : int
            The set of "direct RB depths" for the circuits. The DRB depths must be integers >= 0.
            Unless `addlocal` is True, the DRB length is the depth of the "core" random circuit,
            sampled according to `sampler`, specified in step (2) above. If `addlocal` is True,
            each layer in the "core" circuit sampled according to "sampler` is followed by a layer of
            1-qubit gates, with sampling specified by `lsargs` (and the first layer is proceeded by a
            layer of 1-qubit gates), and so the circuit of step (2) is length 2*`length` + 1.

        circuits_per_depth : int
            The number of (possibly) different DRB circuits sampled at each length.

        qubit_labels : list, optional
            If not None, a list of the qubits to sample the circuit for. This is a subset of
            `pspec.qubit_labels`. If None, the circuit is sampled to act on all the qubits
            in `pspec`.

        sampler : str or function, optional
            If a string, this should be one of:
                {'edgegrab', pairingQs', 'Qelimination', 'co2Qgates', 'local'}.
            Except for 'local', this corresponds to sampling layers according to the sampling function
            in rb.sampler named circuit_layer_by_* (with * replaced by 'sampler'). For 'local', this
            corresponds to sampling according to rb.sampler.circuit_layer_of_oneQgates [which is not
            a valid form of sampling for n-qubit DRB, but is not explicitly forbidden in this function].
            If `sampler` is a function, it should be a function that takes as the first argument a
            ProcessorSpec, and returns a random circuit layer as a list of gate Label objects. Note that
            the default 'Qelimination' is not necessarily the most useful in-built sampler, but it is the
            only sampler that requires no parameters beyond the ProcessorSpec *and* works for arbitrary
            connectivity devices. See the docstrings for each of these samplers for more information.

        samplerargs : list, optional
            A list of arguments that are handed to the sampler function, specified by `sampler`.
            The first argument handed to the sampler is `pspec`, the second argument is `qubit_labels`,
            and `samplerargs` lists the remaining arguments handed to the sampler. This is not
            optional for some choices of `sampler`.

        addlocal : bool, optional
            Whether to follow each layer in the "core" circuits, sampled according to `sampler` with
            a layer of 1-qubit gates.

        lsargs : list, optional
            Only used if addlocal is True. A list of optional arguments handed to the 1Q gate
            layer sampler circuit_layer_by_oneQgate(). Specifies how to sample 1Q-gate layers.

        randomizeout : bool, optional
            If False, the ideal output of the circuits (the "success" or "survival" outcome) is the all-zeros
            bit string. If True, the ideal output of each circuit is randomized to a uniformly random bit-string.
            This setting is useful for, e.g., detecting leakage/loss/measurement-bias etc.

        cliffordtwirl : bool, optional
            Wether to begin the circuits with a sequence that generates a random stabilizer state. For
            standard DRB this should be set to True. There are a variety of reasons why it is better
            to have this set to True.

        conditionaltwirl : bool, optional
            DRB only requires that the initial/final sequences of step (1) and (3) create/measure
            a uniformly random / particular stabilizer state, rather than implement a particular unitary.
            step (1) and (3) can be achieved by implementing a uniformly random Clifford gate and the
            unique inversion Clifford, respectively. This is implemented if `conditionaltwirl` is False.
            However, steps (1) and (3) can be implemented much more efficiently than this: the sequences
            of (1) and (3) only need to map a particular input state to a particular output state,
            if `conditionaltwirl` is True this more efficient option is chosen -- this is option corresponds
            to "standard" DRB. (the term "conditional" refers to the fact that in this case we essentially
            implementing a particular Clifford conditional on a known input).

        citerations : int, optional
            Some of the stabilizer state / Clifford compilation algorithms in pyGSTi (including the default
            algorithms) are  randomized, and the lowest-cost circuit is chosen from all the circuits generated
            in the iterations of the algorithm. This is the number of iterations used. The time required to
            generate a DRB circuit is linear in `citerations`. Lower-depth / lower 2-qubit gate count
            compilations of steps (1) and (3) are important in order to successfully implement DRB on as many
            qubits as possible.

        compilerargs : list, optional
            A list of arguments that are handed to the compile_stabilier_state/measurement()functions (or the
            compile_clifford() function if `conditionaltwirl `is False). This includes all the optional
            arguments of these functions *after* the `iterations` option (set by `citerations`). For most
            purposes the default options will be suitable (or at least near-optimal from the compilation methods
            in-built into pyGSTi). See the docstrings of these functions for more information.

        partitioned : bool, optional
            If False, each circuit is returned as a single full circuit. If True, each circuit is returned as
            a list of three circuits consisting of: (1) the stabilizer-prep circuit, (2) the core random circuit,
            (3) the pre-measurement circuit. In that case the full circuit is obtained by appended (2) to (1)
            and then (3) to (1).

        descriptor : str, optional
            A description of the experiment being generated. Stored in the output dictionary.

        add_default_protocol : bool, optional
            Whether to add a default RB protocol to the experiment design, which can be run
            later (once data is taken) by using a :class:`DefaultProtocolRunner` object.

        seed : int, optional
            A seed to initialize the random number generator used for creating random clifford
            circuits. The seed is incremented for each circuit sampled to ensure deterministic
            sampling even when using multiprocessing for parallelization.

        verbosity : int, optional
            If > 0 the number of circuits generated so far is shown.

        num_processes : int, optional
            Number of processes to parallelize circuit creation over. Defaults to 1

        Returns
        -------
        DirectRBDesign
        """

        if qubit_labels is None: qubit_labels = tuple(pspec.qubit_labels)
        circuit_lists = []
        ideal_outs = []

        self.seed = seed

        for lnum, l in enumerate(depths):
            lseed = seed + lnum*circuits_per_depth
            if verbosity > 0:
<<<<<<< HEAD
                print('- Sampling {} circuits at DRB length {} ({} of {} depths) with seed {}'.format(circuits_per_depth, l,
                                                                                                      lnum + 1, len(depths),
                                                                                                      lseed))
            
            args_list = [(pspec, l),] *  circuits_per_depth
            kwargs_list = [dict(qubit_labels=qubit_labels, sampler=sampler, samplerargs=samplerargs,
                                addlocal=addlocal, lsargs=lsargs, randomizeout=randomizeout,
                                cliffordtwirl=cliffordtwirl, conditionaltwirl=conditionaltwirl,
                                citerations=citerations, compilerargs=compilerargs,
                                partitioned=partitioned,
                                seed=lseed+i) for i in range(circuits_per_depth)]
            results = _tools.mptools.starmap_with_kwargs(_rc.create_direct_rb_circuit, circuits_per_depth, num_processes,
                                                         args_list, kwargs_list)
=======
                print('- Sampling {} circuits at DRB length {} ({} of {} depths)'.format(circuits_per_depth, l,
                                                                                         lnum + 1, len(depths)))

            results = _tools.mptools.starmap_with_kwargs(_rc.create_direct_rb_circuit, circuits_per_depth,
                                                         num_processes, pspec, l, qubit_labels=qubit_labels,
                                                         sampler=sampler, samplerargs=samplerargs, addlocal=addlocal,
                                                         lsargs=lsargs, randomizeout=randomizeout,
                                                         cliffordtwirl=cliffordtwirl, conditionaltwirl=conditionaltwirl,
                                                         citerations=citerations, compilerargs=compilerargs,
                                                         partitioned=partitioned)
>>>>>>> c9db360d

            circuits_at_depth = []
            idealouts_at_depth = []
            for c, iout in results:
                circuits_at_depth.append(c)
                idealouts_at_depth.append((''.join(map(str, iout)),))

            circuit_lists.append(circuits_at_depth)
            ideal_outs.append(idealouts_at_depth)

        self._init_foundation(depths, circuit_lists, ideal_outs, circuits_per_depth, qubit_labels,
                              sampler, samplerargs, addlocal, lsargs, randomizeout, cliffordtwirl,
                              conditionaltwirl, citerations, compilerargs, partitioned, descriptor,
                              add_default_protocol)

    def _init_foundation(self, depths, circuit_lists, ideal_outs, circuits_per_depth, qubit_labels,
                         sampler, samplerargs, addlocal, lsargs, randomizeout, cliffordtwirl,
                         conditionaltwirl, citerations, compilerargs, partitioned, descriptor,
                         add_default_protocol):
        super().__init__(depths, circuit_lists, ideal_outs, qubit_labels, remove_duplicates=False)
        self.circuits_per_depth = circuits_per_depth
        self.randomizeout = randomizeout
        self.citerations = citerations
        self.compilerargs = compilerargs
        self.descriptor = descriptor
        if isinstance(sampler, str):
            self.sampler = sampler
        else:
            self.sampler = 'function'
        self.samplerargs = samplerargs
        self.addlocal = addlocal
        self.lsargs = lsargs
        self.cliffordtwirl = cliffordtwirl
        self.conditionaltwirl = conditionaltwirl
        self.partitioned = partitioned

        if add_default_protocol:
            if randomizeout:
                defaultfit = 'A-fixed'
            else:
                defaultfit = 'full'
            self.add_default_protocol(RB(name='RB', defaultfit=defaultfit))


class MirrorRBDesign(_vb.BenchmarkingDesign):
    """
    Experiment design for mirror randomized benchmarking.

    Encapsulates a "mirror randomized benchmarking" (MRB) experiment, for the case of Clifford gates and with
    the option of Pauli randomization and local Clifford twirling. To implement mirror RB it is necessary
    for U^(-1) to in the gate set for every gate U in the gate set.

    **THIS METHOD IS IN DEVELOPEMENT. DO NOT EXPECT THAT THIS FUNCTION WILL BEHAVE THE SAME IN FUTURE RELEASES
    OF PYGSTI!**

    Parameters
    ----------
    pspec : ProcessorSpec
       The ProcessorSpec for the device that the experiment is being generated for. The `pspec` is always
       handed to the sampler, as the first argument of the sampler function.

    depths : list of ints
        The "mirror RB depths" of the circuits, which is closely related to the circuit depth. A MRB
        length must be an even integer, and can be zero.

        - If `localclifford` and `paulirandomize` are False, the depth of a sampled circuit = the MRB length.
          The first length/2 layers are all sampled independently according to the sampler specified by
          `sampler`. The remaining half of the circuit is the "inversion" circuit that is determined
          by the first half.

        - If `paulirandomize` is True and `localclifford` is False, the depth of a circuit is
          2*length+1 with odd-indexed layers sampled according to the sampler specified by `sampler, and
          the the zeroth layer + the even-indexed layers consisting of random 1-qubit Pauli gates.

        - If `paulirandomize` and `localclifford` are True, the depth of a circuit is
          2*length+1 + X where X is a random variable (between 0 and normally <= ~12-16) that accounts for
          the depth from the layer of random 1-qubit Cliffords at the start and end of the circuit.

        - If `paulirandomize` is False and `localclifford` is True, the depth of a circuit is
          length + X where X is a random variable (between 0 and normally <= ~12-16) that accounts for
          the depth from the layer of random 1-qubit Cliffords at the start and end of the circuit.

    circuits_per_depth : int
        The number of (possibly) different MRB circuits sampled at each length.

    qubit_labels : list, optional
        If not None, a list of the qubits that the RB circuit is to be sampled for. This should
        be all or a subset of the qubits in the device specified by the ProcessorSpec `pspec`.
        If None, it is assumed that the RB circuit should be over all the qubits. Note that the
        ordering of this list is the order of the ``wires'' in the returned circuit, but is otherwise
        irrelevant.

    sampler : str or function, optional
        If a string, this should be one of: {'pairingQs', 'Qelimination', 'co2Qgates', 'local'}.
        Except for 'local', this corresponds to sampling layers according to the sampling function
        in rb.sampler named circuit_layer_by* (with * replaced by 'sampler'). For 'local', this
        corresponds to sampling according to rb.sampler.circuit_layer_of_oneQgates [which is not
        a valid option for n-qubit MRB -- it results in sim. 1-qubit MRB -- but it is not explicitly
        forbidden by this function]. If `sampler` is a function, it should be a function that takes
        as the first argument a ProcessorSpec, and returns a random circuit layer as a list of gate
        Label objects. Note that the default 'Qelimination' is not necessarily the most useful
        in-built sampler, but it is the only sampler that requires no parameters beyond the ProcessorSpec
        *and* works for arbitrary connectivity devices. See the docstrings for each of these samplers
        for more information.

    samplerargs : list, optional
        A list of arguments that are handed to the sampler function, specified by `sampler`.
        The first argument handed to the sampler is `pspec` and `samplerargs` lists the
        remaining arguments handed to the sampler.

    localclifford : bool, optional
        Whether to start the circuit with uniformly random 1-qubit Cliffords and all of the
        qubits (compiled into the native gates of the device).

    paulirandomize : bool, optional
        Whether to have uniformly random Pauli operators on all of the qubits before and
        after all of the layers in the "out" and "back" random circuits. At length 0 there
        is a single layer of random Pauli operators (in between two layers of 1-qubit Clifford
        gates if `localclifford` is True); at length l there are 2l+1 Pauli layers as there
        are

    descriptor : str, optional
        A string describing the generated experiment. Stored in the returned dictionary.

    add_default_protocol : bool, optional
        Whether to add a default RB protocol to the experiment design, which can be run
        later (once data is taken) by using a :class:`DefaultProtocolRunner` object.
    """

    @classmethod
    def from_existing_circuits(cls, circuits_and_idealouts_by_depth, qubit_labels=None,
                               sampler='Qelimination', samplerargs=(), localclifford=True,
                               paulirandomize=True, descriptor='A mirror RB experiment',
                               add_default_protocol=False):
        """
        Create a :class:`MirrorRBDesign` from an existing set of sampled RB circuits.

        This function serves as an alternative to the usual method of creating a mirror
        RB experiment design by sampling a number of circuits randomly.  This function
        takes a list of previously-sampled random circuits and does not sampling internally.

        Parameters
        ----------
        circuits_and_idealouts_by_depth : dict
            A dictionary whose keys are integer depths and whose values are lists
            of `(circuit, ideal_outcome)` 2-tuples giving each RB circuit and its
            ideal (correct) outcome.

        qubit_labels : list, optional
            If not None, a list of the qubits that the RB circuit is to be sampled for. This should
            be all or a subset of the qubits in the device specified by the ProcessorSpec `pspec`.
            If None, it is assumed that the RB circuit should be over all the qubits. Note that the
            ordering of this list is the order of the ``wires'' in the returned circuit, but is otherwise
            irrelevant.

        sampler : str or function, optional
            If a string, this should be one of: {'pairingQs', 'Qelimination', 'co2Qgates', 'local'}.
            Except for 'local', this corresponds to sampling layers according to the sampling function
            in rb.sampler named circuit_layer_by* (with * replaced by 'sampler'). For 'local', this
            corresponds to sampling according to rb.sampler.circuit_layer_of_oneQgates [which is not
            a valid option for n-qubit MRB -- it results in sim. 1-qubit MRB -- but it is not explicitly
            forbidden by this function]. If `sampler` is a function, it should be a function that takes
            as the first argument a ProcessorSpec, and returns a random circuit layer as a list of gate
            Label objects. Note that the default 'Qelimination' is not necessarily the most useful
            in-built sampler, but it is the only sampler that requires no parameters beyond the ProcessorSpec
            *and* works for arbitrary connectivity devices. See the docstrings for each of these samplers
            for more information.

        samplerargs : list, optional
            A list of arguments that are handed to the sampler function, specified by `sampler`.
            The first argument handed to the sampler is `pspec` and `samplerargs` lists the
            remaining arguments handed to the sampler.

        localclifford : bool, optional
            Whether to start the circuit with uniformly random 1-qubit Cliffords and all of the
            qubits (compiled into the native gates of the device).

        paulirandomize : bool, optional
            Whether to have uniformly random Pauli operators on all of the qubits before and
            after all of the layers in the "out" and "back" random circuits. At length 0 there
            is a single layer of random Pauli operators (in between two layers of 1-qubit Clifford
            gates if `localclifford` is True); at length l there are 2l+1 Pauli layers as there
            are

        descriptor : str, optional
            A string describing the generated experiment. Stored in the returned dictionary.

        add_default_protocol : bool, optional
            Whether to add a default RB protocol to the experiment design, which can be run
            later (once data is taken) by using a :class:`DefaultProtocolRunner` object.

        Returns
        -------
        MirrorRBDesign
        """
        depths = sorted(list(circuits_and_idealouts_by_depth.keys()))
        circuit_lists = [[x[0] for x in circuits_and_idealouts_by_depth[d]] for d in depths]
        ideal_outs = [[x[1] for x in circuits_and_idealouts_by_depth[d]] for d in depths]
        circuits_per_depth = [len(circuits_and_idealouts_by_depth[d]) for d in depths]
        self = cls.__new__(cls)
        self._init_foundation(depths, circuit_lists, ideal_outs, circuits_per_depth, qubit_labels,
                              sampler, samplerargs, localclifford, paulirandomize, descriptor,
                              add_default_protocol)
        return self

    def __init__(self, pspec, depths, circuits_per_depth, qubit_labels=None, sampler='Qelimination', samplerargs=(),
                 localclifford=True, paulirandomize=True, descriptor='A mirror RB experiment',
                 add_default_protocol=False, seed=1234, num_processes=1, verbosity=1):
        """
        Generates a "mirror randomized benchmarking" (MRB) experiment, for the case of Clifford gates and with
        the option of Pauli randomization and local Clifford twirling. To implement mirror RB it is necessary
        for U^(-1) to in the gate set for every gate U in the gate set.

        THIS METHOD IS IN DEVELOPEMENT. DO NOT EXPECT THAT THIS FUNCTION WILL BEHAVE THE SAME IN FUTURE RELEASES
        OF PYGSTI!

        Parameters
        ----------
        pspec : ProcessorSpec
           The ProcessorSpec for the device that the experiment is being generated for. The `pspec` is always
           handed to the sampler, as the first argument of the sampler function.

        depths : list of ints
            The "mirror RB depths" of the circuits, which is closely related to the circuit depth. A MRB
            length must be an even integer, and can be zero.

            - If `localclifford` and `paulirandomize` are False, the depth of a sampled circuit = the MRB length.
              The first length/2 layers are all sampled independently according to the sampler specified by
              `sampler`. The remaining half of the circuit is the "inversion" circuit that is determined
              by the first half.

            - If `paulirandomize` is True and `localclifford` is False, the depth of a circuit is
              2*length+1 with odd-indexed layers sampled according to the sampler specified by `sampler, and
              the the zeroth layer + the even-indexed layers consisting of random 1-qubit Pauli gates.

            - If `paulirandomize` and `localclifford` are True, the depth of a circuit is
              2*length+1 + X where X is a random variable (between 0 and normally <= ~12-16) that accounts for
              the depth from the layer of random 1-qubit Cliffords at the start and end of the circuit.

            - If `paulirandomize` is False and `localclifford` is True, the depth of a circuit is
              length + X where X is a random variable (between 0 and normally <= ~12-16) that accounts for
              the depth from the layer of random 1-qubit Cliffords at the start and end of the circuit.

        circuits_per_depth : int
            The number of (possibly) different MRB circuits sampled at each length.

        qubit_labels : list, optional
            If not None, a list of the qubits that the RB circuit is to be sampled for. This should
            be all or a subset of the qubits in the device specified by the ProcessorSpec `pspec`.
            If None, it is assumed that the RB circuit should be over all the qubits. Note that the
            ordering of this list is the order of the ``wires'' in the returned circuit, but is otherwise
            irrelevant.

        sampler : str or function, optional
            If a string, this should be one of: {'pairingQs', 'Qelimination', 'co2Qgates', 'local'}.
            Except for 'local', this corresponds to sampling layers according to the sampling function
            in rb.sampler named circuit_layer_by* (with * replaced by 'sampler'). For 'local', this
            corresponds to sampling according to rb.sampler.circuit_layer_of_oneQgates [which is not
            a valid option for n-qubit MRB -- it results in sim. 1-qubit MRB -- but it is not explicitly
            forbidden by this function]. If `sampler` is a function, it should be a function that takes
            as the first argument a ProcessorSpec, and returns a random circuit layer as a list of gate
            Label objects. Note that the default 'Qelimination' is not necessarily the most useful
            in-built sampler, but it is the only sampler that requires no parameters beyond the ProcessorSpec
            *and* works for arbitrary connectivity devices. See the docstrings for each of these samplers
            for more information.

        samplerargs : list, optional
            A list of arguments that are handed to the sampler function, specified by `sampler`.
            The first argument handed to the sampler is `pspec` and `samplerargs` lists the
            remaining arguments handed to the sampler.

        localclifford : bool, optional
            Whether to start the circuit with uniformly random 1-qubit Cliffords and all of the
            qubits (compiled into the native gates of the device).

        paulirandomize : bool, optional
            Whether to have uniformly random Pauli operators on all of the qubits before and
            after all of the layers in the "out" and "back" random circuits. At length 0 there
            is a single layer of random Pauli operators (in between two layers of 1-qubit Clifford
            gates if `localclifford` is True); at length l there are 2l+1 Pauli layers as there
            are
        
        seed : int, optional
            A seed to initialize the random number generator used for creating random clifford
            circuits. The seed is incremented for each circuit sampled to ensure deterministic
            sampling even when using multiprocessing for parallelization.

        descriptor : str, optional
            A string describing the generated experiment. Stored in the returned dictionary.

        add_default_protocol : bool, optional
            Whether to add a default RB protocol to the experiment design, which can be run
            later (once data is taken) by using a :class:`DefaultProtocolRunner` object.

        num_processes : int, optional
            Number of processes to parallelize circuit creation over. Defaults to 1

        verbosity : int, optional
            If > 0 the number of depths for which circuits have been generated so far.

        Returns
        -------
        MirrorRBDesign
        """
        if qubit_labels is None: qubit_labels = tuple(pspec.qubit_labels)
        circuit_lists = []
        ideal_outs = []

        self.seed = seed

        for lnum, l in enumerate(depths):
            lseed = seed + lnum*circuits_per_depth
            if verbosity > 0:
<<<<<<< HEAD
                print('- Sampling {} circuits at MRB length {} ({} of {} depths) with seed {}'.format(circuits_per_depth, l,
                                                                                                      lnum + 1, len(depths),
                                                                                                      lseed))
            
            args_list = [(pspec, l),] *  circuits_per_depth
            kwargs_list = [dict(qubit_labels=qubit_labels, sampler=sampler,
                                samplerargs=samplerargs, localclifford=localclifford,
                                paulirandomize=paulirandomize,
                                seed=lseed+i) for i in range(circuits_per_depth)]
            results = _tools.mptools.starmap_with_kwargs(_rc.create_mirror_rb_circuit, circuits_per_depth, num_processes,
                                                         args_list, kwargs_list)
=======
                print('- Sampling {} circuits at MRB length {} ({} of {} depths)'.format(circuits_per_depth, l,
                                                                                         lnum + 1, len(depths)))

            results = _tools.mptools.starmap_with_kwargs(_rc.create_mirror_rb_circuit, circuits_per_depth,
                                                         num_processes, pspec, l, qubit_labels=qubit_labels,
                                                         sampler=sampler, samplerargs=samplerargs,
                                                         localclifford=localclifford, paulirandomize=paulirandomize)
>>>>>>> c9db360d

            circuits_at_depth = []
            idealouts_at_depth = []
            for c, iout in results:
                circuits_at_depth.append(c)
                idealouts_at_depth.append((''.join(map(str, iout)),))

            circuit_lists.append(circuits_at_depth)
            ideal_outs.append(idealouts_at_depth)

        self._init_foundation(depths, circuit_lists, ideal_outs, circuits_per_depth, qubit_labels,
                              sampler, samplerargs, localclifford, paulirandomize, descriptor,
                              add_default_protocol)

    def _init_foundation(self, depths, circuit_lists, ideal_outs, circuits_per_depth, qubit_labels,
                         sampler, samplerargs, localclifford, paulirandomize, descriptor,
                         add_default_protocol):
        super().__init__(depths, circuit_lists, ideal_outs, qubit_labels, remove_duplicates=False)
        self.circuits_per_depth = circuits_per_depth
        self.descriptor = descriptor
        self.sampler = sampler
        self.samplerargs = samplerargs
        self.localclifford = localclifford
        self.paulirandomize = paulirandomize

        if add_default_protocol:
            self.add_default_protocol(RB(name='RB', datatype='adjusted_success_probabilities', defaultfit='A-fixed'))


class RandomizedBenchmarking(_vb.SummaryStatistics):
    """
    The randomized benchmarking protocol.

    This same analysis protocol is used for Clifford, Direct and Mirror RB.
    The standard Mirror RB analysis is obtained by setting
    `datatype` = `adjusted_success_probabilities`.

    Parameters
    ----------
    datatype: 'success_probabilities' or 'adjusted_success_probabilities', optional
        The type of summary data to extract, average, and the fit to an exponential decay. If
        'success_probabilities' then the summary data for a circuit is the frequency that
        the target bitstring is observed, i.e., the success probability of the circuit. If
        'adjusted_success_probabilties' then the summary data for a circuit is
        S = sum_{k = 0}^n (-1/2)^k h_k where h_k is the frequency at which the output bitstring is
        a Hamming distance of k from the target bitstring, and n is the number of qubits.
        This datatype is used in Mirror RB, but can also be used in Clifford and Direct RB.

    defaultfit: 'A-fixed' or 'full'
        The summary data is fit to A + Bp^m with A fixed and with A as a fit parameter.
        If 'A-fixed' then the default results displayed are those from fitting with A
        fixed, and if 'full' then the default results displayed are those where A is a
        fit parameter.

    asymptote : 'std' or float, optional
        The summary data is fit to A + Bp^m with A fixed and with A has a fit parameter,
        with the default results returned set by `defaultfit`. This argument specifies the
        value used when 'A' is fixed. If left as 'std', then 'A' defaults to 1/2^n if
        `datatype` is `success_probabilities` and to 1/4^n if `datatype` is
        `adjusted_success_probabilities`.

    rtype : 'EI' or 'AGI', optional
        The RB error rate definition convention. 'EI' results in RB error rates that are associated
        with the entanglement infidelity, which is the error probability with stochastic Pauli errors.
        'AGI' results in RB error rates that are associated with the average gate infidelity.

    seed : list, optional
        Seeds for the fit of B and p (A is seeded to the asymptote defined by `asympote`).

    bootstrap_samples : float, optional
        The number of samples for generating bootstrapped error bars.

    depths: list or 'all'
        If not 'all', a list of depths to use (data at other depths is discarded).

    name : str, optional
        The name of this protocol, also used to (by default) name the
        results produced by this protocol.  If None, the class name will
        be used.
    """

    def __init__(self, datatype='success_probabilities', defaultfit='full', asymptote='std', rtype='EI',
                 seed=(0.8, 0.95), bootstrap_samples=200, depths='all', square_mean_root=False, name=None):
        """
        Initialize an RB protocol for analyzing RB data.

        Parameters
        ----------
        datatype: 'success_probabilities' or 'adjusted_success_probabilities', optional
            The type of summary data to extract, average, and the fit to an exponential decay. If
            'success_probabilities' then the summary data for a circuit is the frequency that
            the target bitstring is observed, i.e., the success probability of the circuit. If
            'adjusted_success_probabilties' then the summary data for a circuit is
            S = sum_{k = 0}^n (-1/2)^k h_k where h_k is the frequency at which the output bitstring is
            a Hamming distance of k from the target bitstring, and n is the number of qubits.
            This datatype is used in Mirror RB, but can also be used in Clifford and Direct RB.

        defaultfit: 'A-fixed' or 'full'
            The summary data is fit to A + Bp^m with A fixed and with A as a fit parameter.
            If 'A-fixed' then the default results displayed are those from fitting with A
            fixed, and if 'full' then the default results displayed are those where A is a
            fit parameter.

        asymptote : 'std' or float, optional
            The summary data is fit to A + Bp^m with A fixed and with A has a fit parameter,
            with the default results returned set by `defaultfit`. This argument specifies the
            value used when 'A' is fixed. If left as 'std', then 'A' defaults to 1/2^n if
            `datatype` is `success_probabilities` and to 1/4^n if `datatype` is
            `adjusted_success_probabilities`.

        rtype : 'EI' or 'AGI', optional
            The RB error rate definition convention. 'EI' results in RB error rates that are associated
            with the entanglement infidelity, which is the error probability with stochastic Pauli errors.
            'AGI' results in RB error rates that are associated with the average gate infidelity.

        seed : list, optional
            Seeds for the fit of B and p (A is seeded to the asymptote defined by `asympote`).

        bootstrap_samples : float, optional
            The number of samples for generating bootstrapped error bars.

        depths: list or 'all'
            If not 'all', a list of depths to use (data at other depths is discarded).

        name : str, optional
            The name of this protocol, also used to (by default) name the
            results produced by this protocol.  If None, the class name will
            be used.
        """
        super().__init__(name)

        assert(datatype in self.summary_statistics), "Unknown data type: %s!" % str(datatype)
        assert(datatype in ('success_probabilities', 'adjusted_success_probabilities')), \
            "Data type '%s' must be 'success_probabilities' or 'adjusted_success_probabilities'!" % str(datatype)

        self.seed = seed
        self.depths = depths
        self.bootstrap_samples = bootstrap_samples
        self.asymptote = asymptote
        self.rtype = rtype
        self.datatype = datatype
        self.defaultfit = defaultfit
        self.square_mean_root = square_mean_root

    def run(self, data, memlimit=None, comm=None):
        """
        Run this protocol on `data`.

        Parameters
        ----------
        data : ProtocolData
            The input data.

        memlimit : int, optional
            A rough per-processor memory limit in bytes.

        comm : mpi4py.MPI.Comm, optional
            When not ``None``, an MPI communicator used to run this protocol
            in parallel.

        Returns
        -------
        RandomizedBenchmarkingResults
        """
        design = data.edesign

        if self.datatype not in data.cache:
            summary_data_dict = self._compute_summary_statistics(data)
            data.cache.update(summary_data_dict)
        src_data = data.cache[self.datatype]
        data_per_depth = src_data

        if self.depths == 'all':
            depths = list(data_per_depth.keys())
        else:
            depths = filter(lambda d: d in data_per_depth, self.depths)

        nqubits = len(design.qubit_labels)

        if isinstance(self.asymptote, str):
            assert(self.asymptote == 'std'), "If `asymptote` is a string it must be 'std'!"
            if self.datatype == 'success_probabilities':
                asymptote = 1 / 2**nqubits
            elif self.datatype == 'adjusted_success_probabilities':
                asymptote = 1 / 4**nqubits
            else:
                raise ValueError("No 'std' asymptote for %s datatype!" % self.asymptote)

        def get_rb_fits(circuitdata_per_depth):
            adj_sps = []
            for depth in depths:
                percircuitdata = circuitdata_per_depth[depth]
                #print(percircuitdata)
                if self.square_mean_root:
                    #print(percircuitdata)
                    adj_sps.append(_np.nanmean(_np.sqrt(percircuitdata))**2)
                    #print(adj_sps)
                else:
                    adj_sps.append(_np.nanmean(percircuitdata))  # average [adjusted] success probabilities

            #print(adj_sps)

            full_fit_results, fixed_asym_fit_results = _rbfit.std_least_squares_fit(
                depths, adj_sps, nqubits, seed=self.seed, asymptote=asymptote,
                ftype='full+FA', rtype=self.rtype)

            return full_fit_results, fixed_asym_fit_results

        #do RB fit on actual data
        ff_results, faf_results = get_rb_fits(data_per_depth)

        if self.bootstrap_samples > 0:

            parameters = ['a', 'b', 'p', 'r']
            bootstraps_ff = {p: [] for p in parameters}
            bootstraps_faf = {p: [] for p in parameters}
            failcount_ff = 0
            failcount_faf = 0

            #Store bootstrap "cache" dicts (containing summary keys) as a list under data.cache
            if 'bootstraps' not in data.cache or len(data.cache['bootstraps']) < self.bootstrap_samples:
                # TIM - finite counts always True here?
                self._add_bootstrap_qtys(data.cache, self.bootstrap_samples, finitecounts=True)
            bootstrap_caches = data.cache['bootstraps']  # if finitecounts else 'infbootstraps'

            for bootstrap_cache in bootstrap_caches:
                bs_ff_results, bs_faf_results = get_rb_fits(bootstrap_cache[self.datatype])

                if bs_ff_results['success']:
                    for p in parameters:
                        bootstraps_ff[p].append(bs_ff_results['estimates'][p])
                else:
                    failcount_ff += 1
                if bs_faf_results['success']:
                    for p in parameters:
                        bootstraps_faf[p].append(bs_faf_results['estimates'][p])
                else:
                    failcount_faf += 1

            failrate_ff = failcount_ff / self.bootstrap_samples
            failrate_faf = failcount_faf / self.bootstrap_samples

            std_ff = {p: _np.std(_np.array(bootstraps_ff[p])) for p in parameters}
            std_faf = {p: _np.std(_np.array(bootstraps_faf[p])) for p in parameters}

        else:
            bootstraps_ff = None
            std_ff = None
            failrate_ff = None

            bootstraps_faf = None
            std_faf = None
            failrate_faf = None

        fits = _tools.NamedDict('FitType', 'category')
        fits['full'] = _rbfit.FitResults(
            'LS', ff_results['seed'], self.rtype, ff_results['success'], ff_results['estimates'],
            ff_results['variable'], stds=std_ff, bootstraps=bootstraps_ff,
            bootstraps_failrate=failrate_ff)

        fits['A-fixed'] = _rbfit.FitResults(
            'LS', faf_results['seed'], self.rtype, faf_results['success'],
            faf_results['estimates'], faf_results['variable'], stds=std_faf,
            bootstraps=bootstraps_faf, bootstraps_failrate=failrate_faf)

        return RandomizedBenchmarkingResults(data, self, fits, depths, self.defaultfit)


class RandomizedBenchmarkingResults(_proto.ProtocolResults):
    """
    The results of running randomized benchmarking.

    Parameters
    ----------
    data : ProtocolData
        The experimental data these results are generated from.

    protocol_instance : Protocol
        The protocol that generated these results.

    fits : dict
        A dictionary of RB fit parameters.

    depths : list or tuple
        A sequence of the depths used in the RB experiment. The x-values
        of the RB fit curve.

    defaultfit : str
        The default key within `fits` to plot when calling :method:`plot`.
    """

    def __init__(self, data, protocol_instance, fits, depths, defaultfit):
        """
        Initialize an empty RandomizedBenchmarkingResults object.
        """
        super().__init__(data, protocol_instance)

        self.depths = depths  # Note: can be different from protocol_instance.depths (which can be 'all')
        self.rtype = protocol_instance.rtype  # replicated for convenience?
        self.fits = fits
        self.defaultfit = defaultfit
        self.auxfile_types['fits'] = 'pickle'  # b/c NamedDict don't json

    def plot(self, fitkey=None, decay=True, success_probabilities=True, size=(8, 5), ylim=None, xlim=None,
             legend=True, title=None, figpath=None):
        """
        Plots RB data and, optionally, a fitted exponential decay.

        Parameters
        ----------
        fitkey : dict key, optional
            The key of the self.fits dictionary to plot the fit for. If None, will
            look for a 'full' key (the key for a full fit to A + Bp^m if the standard
            analysis functions are used) and plot this if possible. It otherwise checks
            that there is only one key in the dict and defaults to this. If there are
            multiple keys and none of them are 'full', `fitkey` must be specified when
            `decay` is True.

        decay : bool, optional
            Whether to plot a fit, or just the data.

        success_probabilities : bool, optional
            Whether to plot the success probabilities distribution, as a violin plot. (as well
            as the *average* success probabilities at each length).

        size : tuple, optional
            The figure size

        ylim : tuple, optional
            The y-axis range.

        xlim : tuple, optional
            The x-axis range.

        legend : bool, optional
            Whether to show a legend.

        title : str, optional
            A title to put on the figure.

        figpath : str, optional
            If specified, the figure is saved with this filename.

        Returns
        -------
        None
        """

        # Future : change to a plotly plot.
        try: import matplotlib.pyplot as _plt
        except ImportError: raise ValueError("This function requires you to install matplotlib!")

        if decay and fitkey is None:
            if self.defaultfit is not None:
                fitkey = self.defaultfit
            else:
                allfitkeys = list(self.fits.keys())
                if 'full' in allfitkeys: fitkey = 'full'
                else:
                    assert(len(allfitkeys) == 1), \
                        ("There are multiple fits, there is no defaultfit and none have the key "
                         "'full'. Please specify the fit to plot!")
                    fitkey = allfitkeys[0]

        adj_sps = []
        data_per_depth = self.data.cache[self.protocol.datatype]
        for depth in self.depths:
            percircuitdata = data_per_depth[depth]
            adj_sps.append(_np.mean(percircuitdata))  # average [adjusted] success probabilities

        _plt.figure(figsize=size)
        _plt.plot(self.depths, adj_sps, 'o', label='Average success probabilities')

        if decay:
            lengths = _np.linspace(0, max(self.depths), 200)
            a = self.fits[fitkey].estimates['a']
            b = self.fits[fitkey].estimates['b']
            p = self.fits[fitkey].estimates['p']
            _plt.plot(lengths, a + b * p**lengths,
                      label='Fit, r = {:.2} +/- {:.1}'.format(self.fits[fitkey].estimates['r'],
                                                              self.fits[fitkey].stds['r']))

        if success_probabilities:
            all_success_probs_by_depth = [data_per_depth[depth] for depth in self.depths]
            _plt.violinplot(all_success_probs_by_depth, self.depths, points=10, widths=1.,
                            showmeans=False, showextrema=False, showmedians=False)  # , label='Success probabilities')

        if title is not None: _plt.title(title)
        _plt.ylabel("Success probability")
        _plt.xlabel("RB depth $(m)$")
        _plt.ylim(ylim)
        _plt.xlim(xlim)

        if legend: _plt.legend()

        if figpath is not None: _plt.savefig(figpath, dpi=1000)
        else: _plt.show()

        return


RB = RandomizedBenchmarking
RBResults = RandomizedBenchmarkingResults  # shorthand<|MERGE_RESOLUTION|>--- conflicted
+++ resolved
@@ -283,7 +283,6 @@
         for lnum, l in enumerate(depths):
             lseed = seed + lnum*circuits_per_depth
             if verbosity > 0:
-<<<<<<< HEAD
                 print('- Sampling {} circuits at CRB length {} ({} of {} depths) with seed {}'.format(circuits_per_depth, l,
                                                                                                       lnum + 1, len(depths),
                                                                                                       lseed))
@@ -294,16 +293,6 @@
                                 seed=lseed+i) for i in range(circuits_per_depth)]
             results = _tools.mptools.starmap_with_kwargs(_rc.create_clifford_rb_circuit, circuits_per_depth, num_processes,
                                                          args_list, kwargs_list)
-=======
-                print('- Sampling {} circuits at CRB length {} ({} of {} depths)'.format(circuits_per_depth, l,
-                                                                                         lnum + 1, len(depths)))
-
-            results = _tools.mptools.starmap_with_kwargs(_rc.create_clifford_rb_circuit, circuits_per_depth,
-                                                         num_processes, pspec, l, qubit_labels=qubit_labels,
-                                                         randomizeout=randomizeout, citerations=citerations,
-                                                         compilerargs=compilerargs,
-                                                         interleaved_circuit=interleaved_circuit)
->>>>>>> c9db360d
 
             circuits_at_depth = []
             idealouts_at_depth = []
@@ -716,7 +705,6 @@
         for lnum, l in enumerate(depths):
             lseed = seed + lnum*circuits_per_depth
             if verbosity > 0:
-<<<<<<< HEAD
                 print('- Sampling {} circuits at DRB length {} ({} of {} depths) with seed {}'.format(circuits_per_depth, l,
                                                                                                       lnum + 1, len(depths),
                                                                                                       lseed))
@@ -730,18 +718,6 @@
                                 seed=lseed+i) for i in range(circuits_per_depth)]
             results = _tools.mptools.starmap_with_kwargs(_rc.create_direct_rb_circuit, circuits_per_depth, num_processes,
                                                          args_list, kwargs_list)
-=======
-                print('- Sampling {} circuits at DRB length {} ({} of {} depths)'.format(circuits_per_depth, l,
-                                                                                         lnum + 1, len(depths)))
-
-            results = _tools.mptools.starmap_with_kwargs(_rc.create_direct_rb_circuit, circuits_per_depth,
-                                                         num_processes, pspec, l, qubit_labels=qubit_labels,
-                                                         sampler=sampler, samplerargs=samplerargs, addlocal=addlocal,
-                                                         lsargs=lsargs, randomizeout=randomizeout,
-                                                         cliffordtwirl=cliffordtwirl, conditionaltwirl=conditionaltwirl,
-                                                         citerations=citerations, compilerargs=compilerargs,
-                                                         partitioned=partitioned)
->>>>>>> c9db360d
 
             circuits_at_depth = []
             idealouts_at_depth = []
@@ -1055,7 +1031,6 @@
         for lnum, l in enumerate(depths):
             lseed = seed + lnum*circuits_per_depth
             if verbosity > 0:
-<<<<<<< HEAD
                 print('- Sampling {} circuits at MRB length {} ({} of {} depths) with seed {}'.format(circuits_per_depth, l,
                                                                                                       lnum + 1, len(depths),
                                                                                                       lseed))
@@ -1067,15 +1042,6 @@
                                 seed=lseed+i) for i in range(circuits_per_depth)]
             results = _tools.mptools.starmap_with_kwargs(_rc.create_mirror_rb_circuit, circuits_per_depth, num_processes,
                                                          args_list, kwargs_list)
-=======
-                print('- Sampling {} circuits at MRB length {} ({} of {} depths)'.format(circuits_per_depth, l,
-                                                                                         lnum + 1, len(depths)))
-
-            results = _tools.mptools.starmap_with_kwargs(_rc.create_mirror_rb_circuit, circuits_per_depth,
-                                                         num_processes, pspec, l, qubit_labels=qubit_labels,
-                                                         sampler=sampler, samplerargs=samplerargs,
-                                                         localclifford=localclifford, paulirandomize=paulirandomize)
->>>>>>> c9db360d
 
             circuits_at_depth = []
             idealouts_at_depth = []
