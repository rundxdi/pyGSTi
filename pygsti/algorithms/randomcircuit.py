--- conflicted
+++ resolved
@@ -2931,7 +2931,6 @@
     return circlist, outlist, aux
 
 
-<<<<<<< HEAD
 #This was removed in newer VB updates branch - REMOVE?
 #def random_germpower_mirror_circuit_experiment(pspec, depths, circuits_per_length, qubit_labels=None,
 #                                               sampler='edgegrab', samplerargs=[1 / 4], localclifford=True,
@@ -2987,98 +2986,6 @@
 #            #experiment_dict['max_subgerm_depth'][depths[lind], j] = aux[j]['max_subgerm_depth']
 #
 #    return experiment_dict
-=======
-def random_germpower_mirror_circuit_experiment(pspec, depths, circuits_per_length, qubit_labels=None,
-                                               sampler='edgegrab', samplerargs=[1 / 4], localclifford=True,
-                                               paulirandomize=True, fixed_versus_depth=False, descriptor=''):
-
-    """
-    <TODO summary>
-
-    Parameters
-    ----------
-    pspec : <TODO typ>
-        <TODO description>
-
-    depths : <TODO typ>
-        <TODO description>
-
-    circuits_per_length : <TODO typ>
-        <TODO description>
-
-    qubit_labels : <TODO typ>, optional
-        <TODO description>
-
-    sampler : <TODO typ>, optional
-        <TODO description>
-
-    samplerargs : <TODO typ>, optional
-        <TODO description>
-
-    localclifford : <TODO typ>, optional
-        <TODO description>
-
-    paulirandomize : <TODO typ>, optional
-        <TODO description>
-
-    fixed_versus_depth : <TODO typ>, optional
-        <TODO description>
-
-    descriptor : <TODO typ>, optional
-        <TODO description>
-    """
-    assert(sampler == 'edgegrab'), "The germ must be selected with edgegrab sampling!"
-    experiment_dict = {}
-    experiment_dict['spec'] = {}
-    experiment_dict['spec']['depths'] = depths
-    experiment_dict['spec']['circuits_per_length'] = circuits_per_length
-    experiment_dict['spec']['qubit_labels'] = qubit_labels
-    experiment_dict['spec']['sampler'] = sampler
-    experiment_dict['spec']['samplerargs'] = samplerargs
-    experiment_dict['spec']['localclifford'] = localclifford
-    experiment_dict['spec']['paulirandomize'] = paulirandomize
-    experiment_dict['spec']['descriptor'] = descriptor
-    if qubit_labels is not None: experiment_dict['qubitordering'] = tuple(qubit_labels)
-    else: experiment_dict['qubitordering'] = tuple(pspec.qubit_labels)
-    experiment_dict['circuits'] = {}
-    experiment_dict['target'] = {}
-    experiment_dict['germs'] = {}
-    #experiment_dict['germ_powers'] = {}
-    #experiment_dict['subgerm_depths'] = {}
-    #experiment_dict['max_subgerm_depth'] = {}
-
-    circlist = {}
-    outlist = {}
-    aux = {}
-    for j in range(circuits_per_length):
-        circlist[j], outlist[j], aux[j] = random_germpower_mirror_circuits(pspec, depths, qubit_labels=qubit_labels,
-                                                                           localclifford=localclifford,
-                                                                           paulirandomize=paulirandomize,
-                                                                           interacting_qs_density=samplerargs[0],
-                                                                           fixed_versus_depth=fixed_versus_depth)
-
-    #print(aux[0])
-    #for l in depths:
-    for lind in range(len(depths)):
-        for j in range(circuits_per_length):
-            #c, iout = random_germpower_mirror_circuit(pspec, l, qubit_labels=qubit_labels,
-            #                            localclifford=localclifford, paulirandomize=paulirandomize,
-            #                           interacting_qs_density=samplerargs[0])
-            #             experiment_dict['circuits'][l, j] = c
-            #             experiment_dict['target'][l, j] = iout
-            experiment_dict['circuits'][depths[lind], j] = circlist[j][lind]
-            experiment_dict['target'][depths[lind], j] = outlist[j][lind]
-            if fixed_versus_depth:
-                experiment_dict['germs'][depths[lind], j] = aux[j]['germ']
-            else:
-                experiment_dict['germs'][depths[lind], j] = aux[j]['germ'][lind]
-            #experiment_dict['germ_powers'][depths[lind], j] = aux[j]['germ_powers'][lind]
-            #experiment_dict['subgerm_depths'][depths[lind], j] = aux[j]['subgerm_depth']
-            #experiment_dict['max_subgerm_depth'][depths[lind], j] = aux[j]['max_subgerm_depth']
-
-    return experiment_dict
->>>>>>> b54accd7
-
 
 # Future : possibly add this back in, but only if the other function it is a wrap-around
 # for has been tested.
