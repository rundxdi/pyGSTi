--- conflicted
+++ resolved
@@ -359,21 +359,12 @@
     #Below: use 'exp' in comments for 'expanded dimension'
     if resize == 'expand':
         assert std_basis_1.dim < std_basis_2.dim
-<<<<<<< HEAD
-        right = _np.dot(mx, std_basis_1.from_elementstd_transform_matrix)  # (expdim,dim) (dim,dim) (dim,expdim) => expdim,expdim
+        right = _np.dot(mx, std_basis_1.from_elementstd_transform_matrix)  # (exp,dim) (dim,dim) (dim,exp) => exp,exp
         mid = _np.dot(std_basis_1.to_elementstd_transform_matrix, right)  # want Ai st.   Ai * A = I(dim)
     elif resize == 'contract':
         assert std_basis_1.dim > std_basis_2.dim
-        right = _np.dot(mx, std_basis_2.to_elementstd_transform_matrix)  # (dim,dim) (dim,expdim) => dim,expdim
-        mid = _np.dot(std_basis_2.from_elementstd_transform_matrix, right)  # (dim, expdim) (expdim, dim) => expdim, expdim
-=======
-        right = _np.dot(mx, std_basis_1.from_elementstd_transform_matrix())  # (exp,dim) (dim,dim) (dim,exp) => exp,exp
-        mid = _np.dot(std_basis_1.to_elementstd_transform_matrix(), right)  # want Ai st.   Ai * A = I(dim)
-    elif resize == 'contract':
-        assert std_basis_1.dim > std_basis_2.dim
-        right = _np.dot(mx, std_basis_2.to_elementstd_transform_matrix())  # (dim,dim) (dim,exp) => dim,exp
-        mid = _np.dot(std_basis_2.from_elementstd_transform_matrix(), right)  # (dim, exp) (exp, dim) => expdim, exp
->>>>>>> 54c2d5af
+        right = _np.dot(mx, std_basis_2.to_elementstd_transform_matrix)  # (dim,dim) (dim,exp) => dim,exp
+        mid = _np.dot(std_basis_2.from_elementstd_transform_matrix, right)  # (dim, exp) (exp, dim) => expdim, exp
     return mid
 
 
