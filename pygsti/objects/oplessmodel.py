--- conflicted
+++ resolved
@@ -97,15 +97,11 @@
         #Setting things the rest of pyGSTi expects but probably shouldn't...
         self.basis = None
 
-<<<<<<< HEAD
     @property
     def dim(self):
         return 0
 
-    def compute_num_outcomes(self, circuit):  # needed for sparse data detection
-=======
     def circuit_outcomes(self, circuit):  # needed for sparse data detection
->>>>>>> 54c2d5af
         """
         Get all the possible outcome labels produced by simulating this circuit.
 
