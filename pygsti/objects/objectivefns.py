"""
Defines objective-function objects
"""
#***************************************************************************************************
# Copyright 2015, 2019 National Technology & Engineering Solutions of Sandia, LLC (NTESS).
# Under the terms of Contract DE-NA0003525 with NTESS, the U.S. Government retains certain rights
# in this software.
# Licensed under the Apache License, Version 2.0 (the "License"); you may not use this file except
# in compliance with the License.  You may obtain a copy of the License at
# http://www.apache.org/licenses/LICENSE-2.0 or in the LICENSE file in the root pyGSTi directory.
#***************************************************************************************************

import time as _time
import numpy as _np
import itertools as _itertools
import sys as _sys

from .verbosityprinter import VerbosityPrinter as _VerbosityPrinter
from .. import optimize as _opt
from .. import tools as _tools
from ..tools import slicetools as _slct, mpitools as _mpit, sharedmemtools as _smt
from . import profiler as _profiler
from .circuitlist import CircuitList as _CircuitList
from .resourceallocation import ResourceAllocation as _ResourceAllocation
from .distlayout import DistributableCOPALayout as _DistributableCOPALayout


def _objfn(objfn_cls, model, dataset, circuits=None,
           regularization=None, penalties=None, op_label_aliases=None,
           comm=None, mem_limit=None, method_names=None, array_types=None,
           mdc_store=None, verbosity=0, **addl_args):
    """
    A convenience function for creating an objective function.

    Takes a number of common parameters and automates the creation of
    intermediate objects like a :class:`ResourceAllocation` and
    :class:`CircuitList`.

    Parameters
    ----------
    objfn_cls : class
        The :class:`MDCObjectiveFunction`-derived class to create.

    model : Model
        The model.

    dataset : DataSet
        The data.

    circuits : list, optional
        The circuits.

    regularization : dict, optional
        A dictionary of regularization values.

    penalties : dict, optional
        A dictionary of penalty values.

    op_label_aliases : dict, optional
        An alias dictionary.

    comm : mpi4py.MPI.Comm, optional
        For splitting load among processors.

    mem_limit : int, optional
        Rough memory limit in bytes.

    method_names : tuple
        A tuple of the method names of the returned objective function
        that will be called (used to estimate memory and setup resource division)

    array_types : tuple
        A tuple of array types that will be allocated, in addition to those contained in
        the returned objective functon itself and within the methods given by `method_names`.

    mdc_store : ModelDatasetCircuitsStore, optional
        An object that bundles cached quantities along with a given model, dataset, and circuit
        list.  If given, `model` and `dataset` and `circuits` should be set to None.

    verbosity : int or VerbosityPrinter, optional
        Amount of information printed to stdout.

    Returns
    -------
    ObjectiveFunction
    """

    if mdc_store is None:

        if circuits is None:
            circuits = list(dataset.keys())

        if op_label_aliases:
            circuits = _CircuitList(circuits, op_label_aliases)

        resource_alloc = _ResourceAllocation(comm, mem_limit)
        ofn = objfn_cls.create_from(model, dataset, circuits, regularization, penalties,
                                    resource_alloc, verbosity=verbosity,
                                    method_names=method_names if (method_names is not None) else ('fn',),
                                    array_types=array_types if (array_types is not None) else (),
                                    **addl_args)

    else:
        #Create directly from store object, which contains everything else
        assert(model is None and dataset is None and circuits is None and comm is None and mem_limit is None)
        # Note: allow method_names and array_types to be non-None and still work with mdc_store, since
        # the way this function is used in chi2fns.py and likelihoodfns.py hard-codes these values.
        ofn = objfn_cls(mdc_store, regularization, penalties, verbosity=0, **addl_args)

    return ofn

    #def __len__(self):
    #    return len(self.circuits)


class ObjectiveFunctionBuilder(object):
    """
    A factory class for building objective functions.

    This is useful because often times the user will want to
    specify some but not all of the information needed to create
    an actual objective function object.  Namely, regularization
    and penalty values are known ahead of time, while the model,
    dataset, and circuits are supplied later, internally, when
    running a protocol.

    Parameters
    ----------
    cls_to_build : class
        The :class:`MDCObjectiveFunction`-derived objective function class to build.

    name : str, optional
        A name for the built objective function (can be anything).

    description : str, optional
        A description for the built objective function (can be anything)

    regularization : dict, optional
        Regularization values (allowed keys depend on `cls_to_build`).

    penalties : dict, optional
        Penalty values (allowed keys depend on `cls_to_build`).
    """

    @classmethod
    def cast(cls, obj):
        """
        Cast `obj` to an `ObjectiveFunctionBuilder` instance.

        If `obj` is already an `ObjectiveFunctionBuilder` instance, it is simply returned.
        Otherwise a new `ObjectiveFunctionBuilder` instance is created from `obj` if possible.

        Parameters
        ----------
        obj : None or str or dict or list or tuple or ObjectiveFunctionBuilder
            Object to cast.

        Returns
        -------
        ObjectiveFunctionBuilder
        """
        if isinstance(obj, cls): return obj
        elif obj is None: return cls.create_from()
        elif isinstance(obj, str): return cls.create_from(objective=obj)
        elif isinstance(obj, dict): return cls.create_from(**obj)
        elif isinstance(obj, (list, tuple)): return cls(*obj)
        else: raise ValueError("Cannot create an %s object from '%s'" % (cls.__name__, str(type(obj))))

    @classmethod
    def create_from(cls, objective='logl', freq_weighted_chi2=False):
        """
        Creates common :class:`ObjectiveFunctionBuilder`s from a few arguments.

        Parameters
        ----------
        objective : {'logl', 'chi2'}, optional
            The objective function type: log-likelihood or chi-squared.

        freq_weighted_chi2 : bool, optional
            Whether to use 1/frequency values as the weights in the `"chi2"` case.

        Returns
        -------
        ObjectiveFunctionBuilder
        """
        if objective == "chi2":
            if freq_weighted_chi2:
                builder = FreqWeightedChi2Function.builder(
                    name='fwchi2',
                    description="Freq-weighted sum of Chi^2",
                    regularization={'min_freq_clip_for_weighting': 1e-4})
            else:
                builder = Chi2Function.builder(
                    name='chi2',
                    description="Sum of Chi^2",
                    regularization={'min_prob_clip_for_weighting': 1e-4})

        elif objective == "logl":
            builder = PoissonPicDeltaLogLFunction.builder(
                name='dlogl',
                description="2*Delta(log(L))",
                regularization={'min_prob_clip': 1e-4,
                                'radius': 1e-4},
                penalties={'cptp_penalty_factor': 0,
                           'spam_penalty_factor': 0})

        elif objective == "tvd":
            builder = TVDFunction.builder(
                name='tvd',
                description="Total Variational Distance (TVD)")

        else:
            raise ValueError("Invalid objective: %s" % objective)
        assert(isinstance(builder, cls)), "This function should always return an ObjectiveFunctionBuilder!"
        return builder

    def __init__(self, cls_to_build, name=None, description=None, regularization=None, penalties=None, **kwargs):
        self.name = name if (name is not None) else cls_to_build.__name__
        self.description = description if (description is not None) else "_objfn"  # "Sum of Chi^2" OR "2*Delta(log(L))"
        self.cls_to_build = cls_to_build
        self.regularization = regularization
        self.penalties = penalties
        self.additional_args = kwargs

    def compute_array_types(self, method_names, forwardsim):
        return self.cls_to_build.compute_array_types(method_names, forwardsim)

    def build(self, model, dataset, circuits, resource_alloc=None, verbosity=0):
        """
        Build an objective function.  This is the workhorse method of an :class:`ObjectiveFunctionBuilder`.

        Arguments are the additional information needed to construct a
        :class:`MDCObjectiveFunction` object, beyond what is stored in
        this builder object.

        Parameters
        ----------
        model : Model
            The model.

        dataset : DataSet.
            The data set.

        circuits : list
            The circuits.

        resource_alloc : ResourceAllocation, optional
            Available resources and how they should be allocated for objective
            function computations.

        verbosity : int, optional
            Level of detail to print to stdout.

        Returns
        -------
        MDCObjectiveFunction
        """
        return self.cls_to_build.create_from(model=model, dataset=dataset, circuits=circuits,
                                             resource_alloc=resource_alloc, verbosity=verbosity,
                                             regularization=self.regularization, penalties=self.penalties,
                                             name=self.name, description=self.description, **self.additional_args)

    def build_from_store(self, mdc_store, verbosity=0):
        """
        Build an objective function.  This is a workhorse method of an :class:`ObjectiveFunctionBuilder`.

        Takes a single "store" argument (apart from `verbosity`) that encapsulates all the remaining
        ingredients needed to build a :class:`MDCObjectiveFunction` object (beyond what is stored in
        this builder object).

        Parameters
        ----------
        mdc_store : ModelDatasetCircuitsStore
            The store object, which doubles as a cache for reused information.

        verbosity : int, optional
            Level of detail to print to stdout.

        Returns
        -------
        MDCObjectiveFunction
        """
        return self.cls_to_build(mdc_store, verbosity=verbosity,
                                 regularization=self.regularization, penalties=self.penalties,
                                 name=self.name, description=self.description, **self.additional_args)


class ObjectiveFunction(object):
    """
    So far, this is just a base class for organizational purposes
    """

    def chi2k_distributed_qty(self, objective_function_value):
        """
        Convert a value of this objective function to one that is expected to be chi2_k distributed.

        For instance, if the objective function is DeltaLogL then this function would
        multiply `objective_function_value` by 2, whereas in the case of a chi-squared
        objective function this function just return `objective_function_value`.

        Parameters
        ----------
        objective_function_value : float
            A value of this objective function, i.e. one returned from `self.fn(...)`.

        Returns
        -------
        float
        """
        raise ValueError("This objective function does not have chi2_k distributed values!")


class RawObjectiveFunction(ObjectiveFunction):
    """
    An objective function that acts on probabilities and counts directly.

    Every :class:`RawObjectiveFunction` is assumed to perform a "local" function
    element-wise on the vectors of probabilities, counts (usually for a single outcome),
    and total-counts (usually for all the outcomes in a group), and sum the results
    to arrive at the final objective function's value.

    That is, the function must be of the form:
    `objective_function = sum_i local_function(probability_i, counts_i, total_counts_i)`.

    Each element of this sum (`local_function(probability_i, counts_i, total_counts_i)`)
    is called a *term* of the objective function.  A vector contains the square-roots
    of the terms is referred to as the *least-squares vector* (since least-squares
    optimizers use this vector as their objective function) and is abbreviated "lsvec".

    Parameters
    ----------
    regularization : dict, optional
        Regularization values.

    resource_alloc : ResourceAllocation, optional
        Available resources and how they should be allocated for computations.

    name : str, optional
        A name for this objective function (can be anything).

    description : str, optional
        A description for this objective function (can be anything)

    verbosity : int, optional
        Level of detail to print to stdout.
    """

    def __init__(self, regularization=None, resource_alloc=None, name=None, description=None, verbosity=0):
        """
        Create a raw objective function.

        A raw objective function acts on "raw" probabilities and counts,
        and is usually a statistic comparing the probabilities to count data.

        Parameters
        ----------
        regularization : dict, optional
            Regularization values.

        resource_alloc : ResourceAllocation, optional
            Available resources and how they should be allocated for computations.

        name : str, optional
            A name for this objective function (can be anything).

        description : str, optional
            A description for this objective function (can be anything)

        verbosity : int, optional
            Level of detail to print to stdout.
        """
        self.resource_alloc = _ResourceAllocation.cast(resource_alloc)
        self.printer = _VerbosityPrinter.create_printer(verbosity, self.resource_alloc.comm)
        self.name = name if (name is not None) else self.__class__.__name__
        self.description = description if (description is not None) else "_objfn"

        if regularization is None: regularization = {}
        self.set_regularization(**regularization)

    def set_regularization(self):
        """
        Set regularization values.
        """
        pass  # no regularization parameters

    def _intermediates(self, probs, counts, total_counts, freqs):
        """ Intermediate values used by multiple functions (similar to a temporary cache) """
        return ()  # no intermdiate values

    def fn(self, probs, counts, total_counts, freqs):
        """
        Evaluate the objective function.

        Parameters
        ----------
        probs : numpy.ndarray
            Array of probability values.

        counts : numpy.ndarray
            Array of count values.

        total_counts : numpy.ndarray
            Array of total count values.

        freqs : numpy.ndarray
            Array of frequency values.  This should always equal `counts / total_counts`
            but is supplied separately to increase performance.

        Returns
        -------
        float
        """
        return _np.sum(self.terms(probs, counts, total_counts, freqs))

    def jacobian(self, probs, counts, total_counts, freqs):
        """
        Evaluate the derivative of the objective function with respect to the probabilities.

        Parameters
        ----------
        probs : numpy.ndarray
            Array of probability values.

        counts : numpy.ndarray
            Array of count values.

        total_counts : numpy.ndarray
            Array of total count values.

        freqs : numpy.ndarray
            Array of frequency values.  This should always equal `counts / total_counts`
            but is supplied separately to increase performance.

        Returns
        -------
        numpy.ndarray
            A 1D array of length equal to that of each argument, corresponding to
            the derivative with respect to each element of `probs`.
        """
        return self.dterms(probs, counts, total_counts, freqs)  # same as dterms b/c only i-th term depends on p_i

    def hessian(self, probs, counts, total_counts, freqs):
        """
        Evaluate the Hessian of the objective function with respect to the probabilities.

        Parameters
        ----------
        probs : numpy.ndarray
            Array of probability values.

        counts : numpy.ndarray
            Array of count values.

        total_counts : numpy.ndarray
            Array of total count values.

        freqs : numpy.ndarray
            Array of frequency values.  This should always equal `counts / total_counts`
            but is supplied separately to increase performance.

        Returns
        -------
        numpy.ndarray
            A 1D array of length equal to that of each argument, corresponding to
            the 2nd derivative with respect to each element of `probs`.  Note that this
            is not a 2D matrix because all off-diagonal elements of the Hessian are
            zero (because only the i-th term depends on the i-th probability).
        """
        return self.hterms(probs, counts, total_counts, freqs)  # same as dterms b/c only i-th term depends on p_i

    def terms(self, probs, counts, total_counts, freqs, intermediates=None):
        """
        Compute the terms of the objective function.

        The "terms" are the per-(probability, count, total-count) values
        that get summed together to result in the objective function value.
        These are the "local" or "per-element" values of the objective function.

        Parameters
        ----------
        probs : numpy.ndarray
            Array of probability values.

        counts : numpy.ndarray
            Array of count values.

        total_counts : numpy.ndarray
            Array of total count values.

        freqs : numpy.ndarray
            Array of frequency values.  This should always equal `counts / total_counts`
            but is supplied separately to increase performance.

        intermediates : tuple, optional
            Used internally to speed up computations.

        Returns
        -------
        numpy.ndarray
            A 1D array of length equal to that of each array argument.
        """
        return self.lsvec(probs, counts, total_counts, freqs, intermediates)**2

    def lsvec(self, probs, counts, total_counts, freqs, intermediates=None):
        """
        Compute the least-squares vector of the objective function.

        This is the square-root of the terms-vector returned from :method:`terms`.
        This vector is the objective function value used by a least-squares
        optimizer when optimizing this objective function.  Note that the existence
        of this quantity requires that the terms be non-negative.  If this is not
        the case, an error is raised.

        Parameters
        ----------
        probs : numpy.ndarray
            Array of probability values.

        counts : numpy.ndarray
            Array of count values.

        total_counts : numpy.ndarray
            Array of total count values.

        freqs : numpy.ndarray
            Array of frequency values.  This should always equal `counts / total_counts`
            but is supplied separately to increase performance.

        intermediates : tuple, optional
            Used internally to speed up computations.

        Returns
        -------
        numpy.ndarray
            A 1D array of length equal to that of each array argument.
        """
        return _np.sqrt(self.terms(probs, counts, total_counts, freqs, intermediates))

    def dterms(self, probs, counts, total_counts, freqs, intermediates=None):
        """
        Compute the derivatives of the terms of this objective function.

        Note that because each term only depends on the corresponding probability,
        this is just an element-wise derivative (or, the diagonal of a jacobian matrix),
        i.e. the resulting values are the derivatives of the `local_function` at
        each (probability, count, total-count) value.

        Parameters
        ----------
        probs : numpy.ndarray
            Array of probability values.

        counts : numpy.ndarray
            Array of count values.

        total_counts : numpy.ndarray
            Array of total count values.

        freqs : numpy.ndarray
            Array of frequency values.  This should always equal `counts / total_counts`
            but is supplied separately to increase performance.

        intermediates : tuple, optional
            Used internally to speed up computations.

        Returns
        -------
        numpy.ndarray
            A 1D array of length equal to that of each array argument.
        """
        if intermediates is None:
            intermediates = self._intermediates(probs, counts, total_counts, freqs)
        return 2 * self.lsvec(probs, counts, total_counts, freqs, intermediates) \
            * self.dlsvec(probs, counts, total_counts, freqs, intermediates)

    def dlsvec(self, probs, counts, total_counts, freqs, intermediates=None):
        """
        Compute the derivatives of the least-squares vector of this objective function.

        Note that because each `lsvec` element only depends on the corresponding probability,
        this is just an element-wise derivative (or, the diagonal of a jacobian matrix),
        i.e. the resulting values are the derivatives of the `local_function` at
        each (probability, count, total-count) value.

        Parameters
        ----------
        probs : numpy.ndarray
            Array of probability values.

        counts : numpy.ndarray
            Array of count values.

        total_counts : numpy.ndarray
            Array of total count values.

        freqs : numpy.ndarray
            Array of frequency values.  This should always equal `counts / total_counts`
            but is supplied separately to increase performance.

        intermediates : tuple, optional
            Used internally to speed up computations.

        Returns
        -------
        numpy.ndarray
            A 1D array of length equal to that of each array argument.
        """
        # lsvec = sqrt(terms)
        # dlsvec = 0.5/lsvec * dterms
        if intermediates is None:
            intermediates = self._intermediates(probs, counts, total_counts, freqs)
        lsvec = self.lsvec(probs, counts, total_counts, freqs, intermediates)
        pt5_over_lsvec = _np.where(lsvec < 1e-100, 0.0, 0.5 / _np.maximum(lsvec, 1e-100))  # lsvec=0 is *min* w/0 deriv
        dterms = self.dterms(probs, counts, total_counts, freqs, intermediates)
        return pt5_over_lsvec * dterms

    def dlsvec_and_lsvec(self, probs, counts, total_counts, freqs, intermediates=None):
        """
        Compute the derivatives of the least-squares vector together with the vector itself.

        This is sometimes more computationally efficient than calling :method:`dlsvec` and
        :method:`lsvec` separately, as the former call may require computing the latter.

        Parameters
        ----------
        probs : numpy.ndarray
            Array of probability values.

        counts : numpy.ndarray
            Array of count values.

        total_counts : numpy.ndarray
            Array of total count values.

        freqs : numpy.ndarray
            Array of frequency values.  This should always equal `counts / total_counts`
            but is supplied separately to increase performance.

        intermediates : tuple, optional
            Used internally to speed up computations.

        Returns
        -------
        dlsvec: numpy.ndarray
            A 1D array of length equal to that of each array argument.

        lsvec: numpy.ndarray
            A 1D array of length equal to that of each array argument.
        """
        #Similar to above, just return lsvec too
        if intermediates is None:
            intermediates = self._intermediates(probs, counts, total_counts, freqs)
        lsvec = self.lsvec(probs, counts, total_counts, freqs, intermediates)
        dlsvec = self.dlsvec(probs, counts, total_counts, freqs, intermediates)
        return dlsvec, lsvec

    def hterms(self, probs, counts, total_counts, freqs, intermediates=None):
        """
        Compute the 2nd derivatives of the terms of this objective function.

        Note that because each term only depends on the corresponding probability,
        this is just an element-wise 2nd derivative, i.e. the resulting values are
        the 2nd-derivatives of the `local_function` at each
        (probability, count, total-count) value.

        Parameters
        ----------
        probs : numpy.ndarray
            Array of probability values.

        counts : numpy.ndarray
            Array of count values.

        total_counts : numpy.ndarray
            Array of total count values.

        freqs : numpy.ndarray
            Array of frequency values.  This should always equal `counts / total_counts`
            but is supplied separately to increase performance.

        intermediates : tuple, optional
            Used internally to speed up computations.

        Returns
        -------
        numpy.ndarray
            A 1D array of length equal to that of each array argument.
        """
        # terms = lsvec**2
        # dterms/dp = 2*lsvec*dlsvec/dp
        # d2terms/dp2 = 2*[ (dlsvec/dp)^2 + lsvec*d2lsvec/dp2 ]
        if intermediates is None:
            intermediates = self._intermediates(probs, counts, total_counts, freqs)
        return 2 * (self.dlsvec(probs, counts, total_counts, freqs, intermediates)**2
                    + self.lsvec(probs, counts, total_counts, freqs, intermediates)
                    * self.hlsvec(probs, counts, total_counts, freqs, intermediates))

    def hlsvec(self, probs, counts, total_counts, freqs, intermediates=None):
        """
        Compute the 2nd derivatives of the least-squares vector of this objective function.

        Note that because each `lsvec` element only depends on the corresponding probability,
        this is just an element-wise 2nd derivative, i.e. the resulting values are
        the 2nd-derivatives of `sqrt(local_function)` at each (probability, count, total-count) value.

        Parameters
        ----------
        probs : numpy.ndarray
            Array of probability values.

        counts : numpy.ndarray
            Array of count values.

        total_counts : numpy.ndarray
            Array of total count values.

        freqs : numpy.ndarray
            Array of frequency values.  This should always equal `counts / total_counts`
            but is supplied separately to increase performance.

        intermediates : tuple, optional
            Used internally to speed up computations.

        Returns
        -------
        numpy.ndarray
            A 1D array of length equal to that of each array argument.
        """
        # lsvec = sqrt(terms)
        # dlsvec/dp = 0.5 * terms^(-0.5) * dterms/dp
        # d2lsvec/dp2 = -0.25 * terms^(-1.5) * (dterms/dp)^2 + 0.5 * terms^(-0.5) * d2terms_dp2
        #             = 0.5 / sqrt(terms) * (d2terms_dp2 - 0.5 * (dterms/dp)^2 / terms)
        if intermediates is None:
            intermediates = self._intermediates(probs, counts, total_counts, freqs)
        terms = self.terms(probs, counts, total_counts, freqs, intermediates)
        dterms = self.dterms(probs, counts, total_counts, freqs, intermediates)
        hterms = self.hterms(probs, counts, total_counts, freqs, intermediates)
        return 0.5 / _np.sqrt(terms) * (hterms - 0.5 * dterms**2 / terms)

    #Required zero-term methods for omitted probs support in model-based objective functions
    def zero_freq_terms(self, total_counts, probs):
        """
        Evaluate objective function terms with zero frequency (where count and frequency are zero).

        Such terms are treated specially because, for some objective functions,
        having zero frequency is a special case and must be handled differently.

        Parameters
        ----------
        total_counts : numpy.ndarray
            The total counts.

        probs : numpy.ndarray
            The probabilities.

        Returns
        -------
        numpy.ndarray
            A 1D array of the same length as `total_counts` and `probs`.
        """
        raise NotImplementedError("Derived classes must implement this!")

    def zero_freq_dterms(self, total_counts, probs):
        """
        Evaluate the derivative of zero-frequency objective function terms.

        Zero frequency terms are treated specially because, for some objective functions,
        these are a special case and must be handled differently.  Derivatives are
        evaluated element-wise, i.e. the i-th element of the returned array is the
        derivative of the i-th term with respect to the i-th probability (derivatives
        with respect to all other probabilities are zero because of the function structure).

        Parameters
        ----------
        total_counts : numpy.ndarray
            The total counts.

        probs : numpy.ndarray
            The probabilities.

        Returns
        -------
        numpy.ndarray
            A 1D array of the same length as `total_counts` and `probs`.
        """
        raise NotImplementedError("Derived classes must implement this!")

    def zero_freq_hterms(self, total_counts, probs):
        """
        Evaluate the 2nd derivative of zero-frequency objective function terms.

        Zero frequency terms are treated specially because, for some objective functions,
        these are a special case and must be handled differently.  Derivatives are
        evaluated element-wise, i.e. the i-th element of the returned array is the
        2nd derivative of the i-th term with respect to the i-th probability (derivatives
        with respect to all other probabilities are zero because of the function structure).

        Parameters
        ----------
        total_counts : numpy.ndarray
            The total counts.

        probs : numpy.ndarray
            The probabilities.

        Returns
        -------
        numpy.ndarray
            A 1D array of the same length as `total_counts` and `probs`.
        """
        raise NotImplementedError("Derived classes must implement this!")


class ModelDatasetCircuitsStore(object):
    """
    Contains all the information that we'd like to persist when performing
    (multiple) evaluations of the same circuits using the same model and
    data set.  For instance, the evaluation of mubltiple (different) objective
    functions.

    This class holds only quantities that do *not* depend on the contained
    model's parameters.  See :class:`EvaluatedObjectiveFunction` for a class (TODO??)
    that holds the values of an objective function at a certain parameter-space
    point.
    """
    def __init__(self, model, dataset, circuits=None, resource_alloc=None, array_types=(),
                 precomp_layout=None, verbosity=0):
        self.dataset = dataset
        self.model = model
        #self.opBasis = mdl.basis
        self.resource_alloc = _ResourceAllocation.cast(resource_alloc)
        # expand = ??? get from model based on fwdsim type?

        circuit_list = circuits if (circuits is not None) else list(dataset.keys())
        bulk_circuit_list = circuit_list if isinstance(
            circuit_list, _CircuitList) else _CircuitList(circuit_list)
        self.circuits = bulk_circuit_list

        #The model's forward simulator gets to determine how the circuit outcome
        # probabilities (and other results) are stored in arrays - this makes sense
        # because it understands how to make this layout amenable to fast computation.
        if precomp_layout is None:
            self.layout = model.sim.create_layout(bulk_circuit_list, dataset, self.resource_alloc,
                                                  array_types, verbosity=verbosity)  # a CircuitProbabilityArrayLayout
        else:
            self.layout = precomp_layout
        self.array_types = array_types

        if isinstance(self.layout, _DistributableCOPALayout):  # then store global circuit liste separately
            self.global_circuits = self.circuits
            self.circuits = _CircuitList(self.layout.circuits, self.global_circuits.op_label_aliases,
                                         self.global_circuits.circuit_weights, name=None)

        #self.circuits = bulk_circuit_list[:]
        #self.circuit_weights = bulk_circuit_list.circuit_weights
        self.ds_circuits = self.circuits.apply_aliases()

        # computed by add_count_vectors
        self.counts = None
        self.total_counts = None
        self.freqs = None

        # computed by add_omitted_freqs
        self.firsts = None
        self.indicesOfCircuitsWithOmittedData = None
        self.dprobs_omitted_rowsum = None

        self.time_dependent = False  # indicates whether the data should be treated as time-resolved

        #if not self.cache.has_evaltree():
        #    subcalls = self.get_evaltree_subcalls()
        #    evt_resource_alloc = _ResourceAllocation(self.raw_objfn.comm, evt_mlim,
        #                                             self.raw_objfn.profiler, self.raw_objfn.distribute_method)
        #    self.cache.add_evaltree(self.mdl, self.dataset, bulk_circuit_list, evt_resource_alloc,
        #                            subcalls, self.raw_objfn.printer - 1)
        #self.eval_tree = self.cache.eval_tree
        #self.lookup = self.cache.lookup
        #self.outcomes_lookup = self.cache.outcomes_lookup
        #self.wrt_block_size = self.cache.wrt_block_size
        #self.wrt_block_size2 = self.cache.wrt_block_size2

        #convenience attributes (could make properties?)
        if isinstance(self.layout, _DistributableCOPALayout):
            self.global_nelements = self.layout.global_num_elements
            self.global_nparams = self.layout.global_num_params
            self.global_nparams2 = self.layout.global_num_params2
            self.host_nelements = self.layout.host_num_elements
            self.host_nparams = self.layout.host_num_params
            self.host_nparams2 = self.layout.host_num_params2
            self.nelements = _slct.length(self.layout.host_element_slice)  # just for *this* proc
            self.nparams = _slct.length(self.layout.host_param_slice) if self.layout.host_param_slice else None 
            self.nparams2 = _slct.length(self.layout.host_param2_slice) if self.layout.host_param2_slice else None
            assert(self.global_nparams is None or self.global_nparams == self.model.num_params)
        else:
            self.global_nelements = self.host_nelements = self.nelements = len(self.layout)
            self.global_nparams = self.host_nparams = self.nparams = self.model.num_params
            self.global_nparams2 = self.host_nparams2 = self.nparams2 = self.model.num_params

    @property
    def opBasis(self):
        return self.model.basis

    def num_data_params(self):
        """
        The number of degrees of freedom in the data used by this objective function.

        Returns
        -------
        int
        """
        return self.dataset.degrees_of_freedom(self.ds_circuits,
                                               aggregate_times=not self.time_dependent)

    def add_omitted_freqs(self, printer=None, force=False):
        """
        Detect omitted frequences (assumed to be 0) so we can compute objective fn correctly
        """
        if self.firsts is None or force:
            # FUTURE: add any tracked memory? self.resource_alloc.add_tracked_memory(...)
            self.firsts = []; self.indicesOfCircuitsWithOmittedData = []
            for i, c in enumerate(self.circuits):
                indices = _slct.to_array(self.layout.indices_for_index(i))
                lklen = _slct.length(self.layout.indices_for_index(i))
                if 0 < lklen < self.model.compute_num_outcomes(c):
                    self.firsts.append(indices[0])
                    self.indicesOfCircuitsWithOmittedData.append(i)
            if len(self.firsts) > 0:
                self.firsts = _np.array(self.firsts, 'i')
                self.indicesOfCircuitsWithOmittedData = _np.array(self.indicesOfCircuitsWithOmittedData, 'i')
                self.dprobs_omitted_rowsum = _np.empty((len(self.firsts), self.nparams), 'd')
                #if printer: printer.log("SPARSE DATA: %d of %d rows have sparse data" %
                #                        (len(self.firsts), len(self.circuits)))
            else:
                self.firsts = None  # no omitted probs

    def add_count_vectors(self, force=False):
        """
        Ensure this store contains count and total-count vectors.
        """
        if self.counts is None or self.total_counts is None or force:
            #Assume if an item is not None the appropriate amt of memory has already been tracked
            if self.counts is None: self.resource_alloc.add_tracked_memory(self.nelements)  # 'e'
            if self.total_counts is None: self.resource_alloc.add_tracked_memory(self.nelements)  # 'e'
            if self.freqs is None: self.resource_alloc.add_tracked_memory(self.nelements)  # 'e'

            # Note: in distributed case self.layout only holds *local* quantities (e.g. 
            # the .ds_circuits are a subset of all the circuits and .nelements is the local
            # number of elements).
            counts = _np.empty(self.nelements, 'd')
            totals = _np.empty(self.nelements, 'd')

            for (i, circuit) in enumerate(self.ds_circuits):
                cnts = self.dataset[circuit].counts
                totals[self.layout.indices_for_index(i)] = sum(cnts.values())  # dataset[opStr].total
                counts[self.layout.indices_for_index(i)] = [cnts.get(x, 0) for x in self.layout.outcomes_for_index(i)]

            if self.circuits.circuit_weights is not None:
                for i in range(len(self.ds_circuits)):  # multiply N's by weights
                    counts[self.layout.indices_for_index(i)] *= self.circuits.circuit_weights[i]
                    totals[self.layout.indices_for_index(i)] *= self.circuits.circuit_weights[i]

            self.counts = counts
            self.total_counts = totals
            self.freqs = counts / totals


class EvaluatedModelDatasetCircuitsStore(ModelDatasetCircuitsStore):
    """
    Additionally holds quantities at a specific model-parameter-space point.
    """

    def __init__(self, mdc_store, verbosity):
        super().__init__(mdc_store.model, mdc_store.dataset, mdc_store.circuits, mdc_store.resource_alloc,
                         mdc_store.array_types, mdc_store.layout, verbosity)

        # Memory check - see if there's enough memory to hold all the evaluated quantities
        #persistent_mem = self.layout.memory_estimate()
        #in_gb = 1.0 / 1024.0**3  # in gigabytes
        #if self.raw_objfn.mem_limit is not None:
        #    in_gb = 1.0 / 1024.0**3  # in gigabytes
        #    cur_mem = _profiler._get_max_mem_usage(self.raw_objfn.comm)  # is this what we want??
        #    if self.raw_objfn.mem_limit - cur_mem < persistent_mem:
        #        raise MemoryError("Memory limit ({}-{} GB) is < memory required to hold final results "
        #                          "({} GB)".format(self.raw_objfn.mem_limit * in_gb, cur_mem * in_gb,
        #                                           persistent_mem * in_gb))
        #
        #    self.gthrMem = int(0.1 * (self.raw_objfn.mem_limit - persistent_mem - cur_mem))
        #    evt_mlim = self.raw_objfn.mem_limit - persistent_mem - self.gthrMem - cur_mem
        #    self.raw_objfn.printer.log("Memory limit = %.2fGB" % (self.raw_objfn.mem_limit * in_gb))
        #    self.raw_objfn.printer.log("Cur, Persist, Gather = %.2f, %.2f, %.2f GB" %
        #                               (cur_mem * in_gb, persistent_mem * in_gb, self.gthrMem * in_gb))
        #    assert(evt_mlim > 0), 'Not enough memory, exiting..'
        #else:
        #    evt_mlim = None

        #Note: don't add any tracked memory to self.resource_alloc, as none is used yet.
        self.probs = None
        self.dprobs = None
        self.jac = None
        self.v = None  # for time dependence - rename to objfn_terms or objfn_lsvec?


class MDCObjectiveFunction(ObjectiveFunction, EvaluatedModelDatasetCircuitsStore):
    """
    An objective function whose probabilities and counts are given by a Model and DataSet, respectively.

    Instances of this class glue a model, dataset, and circuit list to a
    "raw" objective function, resulting in an objective function that is a
    function of model-parameters and contains counts based on a data set.

    The model is treated as a function that computes probabilities (as a function of
    the model's parameters) for each circuit outcome, and the data set as a function
    that similarly computes counts (and total-counts).

    Parameters
    ----------
    raw_objfn : RawObjectiveFunction
        The raw objective function - specifies how probability and count values
        are turned into objective function values.

    mdl : Model
        The model - specifies how parameter values are turned into probabilities
        for each circuit outcome.

    dataset : DataSet
        The data set - specifies how counts and total_counts are obtained for each
        circuit outcome.

    circuits : list or CircuitList
        The circuit list - specifies what probabilities and counts this objective
        function compares.  If `None`, then the keys of `dataset` are used.

    enable_hessian : bool, optional
        Whether hessian calculations are allowed.  If `True` then more resources are
        needed.  If `False`, calls to hessian-requiring function will result in an
        error.

    Attributes
    ----------
    name : str
        The name of this objective function.

    description : str
        A description of this objective function.
    """

    @classmethod
    def create_from(cls, raw_objfn, model, dataset, circuits, resource_alloc=None, verbosity=0, array_types=()):
        mdc_store = ModelDatasetCircuitsStore(model, dataset, circuits, resource_alloc, array_types)
        return cls(raw_objfn, mdc_store, verbosity)

    @classmethod
    def _array_types_for_method(cls, method_name, fsim):
        if method_name == 'fn': return cls._array_types_for_method('terms', fsim)
        if method_name == 'jacobian': return cls._array_types_for_method('dterms', fsim)
        if method_name == 'terms': return cls._array_types_for_method('lsvec', fsim) + ('e',)  # extra 'E' for **2
        if method_name == 'dterms': return cls._array_types_for_method('dlsvec', fsim) + ('ep',)
        if method_name == 'percircuit': return cls._array_types_for_method('terms', fsim) + ('c',)
        if method_name == 'dpercircuit': return cls._array_types_for_method('dterms', fsim) + ('cp',)
        return ()

    def __init__(self, raw_objfn, mdc_store, verbosity=0):
        """
        Create a new MDCObjectiveFunction.

        mdc_store is thought to be a normal MDC store, but could also be an evaluated one,
        in which case should we take enable_hessian from it?
        """
        EvaluatedModelDatasetCircuitsStore.__init__(self, mdc_store, verbosity)
        self.raw_objfn = raw_objfn

    @property
    def name(self):
        """
        Name of this objective function.
        """
        return self.raw_objfn.name

    @property
    def description(self):
        """
        A description of this objective function.
        """
        return self.raw_objfn.description

    def chi2k_distributed_qty(self, objective_function_value):
        """
        Convert a value of this objective function to one that is expected to be chi2_k distributed.

        For instance, if the objective function is DeltaLogL then this function would
        multiply `objective_function_value` by 2, whereas in the case of a chi-squared
        objective function this function just return `objective_function_value`.

        Parameters
        ----------
        objective_function_value : float
            A value of this objective function, i.e. one returned from `self.fn(...)`.

        Returns
        -------
        float
        """
        return self.raw_objfn.chi2k_distributed_qty(objective_function_value)

    def lsvec(self, paramvec=None, oob_check=False):
        """
        Compute the least-squares vector of the objective function.

        This is the square-root of the terms-vector returned from :method:`terms`.
        This vector is the objective function value used by a least-squares
        optimizer when optimizing this objective function.  Note that the existence
        of this quantity requires that the terms be non-negative.  If this is not
        the case, an error is raised.

        Parameters
        ----------
        paramvec : numpy.ndarray, optional
            The vector of (model) parameters to evaluate the objective function at.
            If `None`, then the model's current parameter vector is used (held internally).

        oob_check : bool, optional
            Whether the objective function should raise an error if it is being
            evaluated in an "out of bounds" region.

        Returns
        -------
        numpy.ndarray
            An array of shape `(nElements,)` where `nElements` is the number
            of circuit outcomes.
        """
        raise NotImplementedError("Derived classes should implement this!")

    def dlsvec(self, paramvec=None):
        """
        The derivative (jacobian) of the least-squares vector.

        Derivatives are taken with respect to model parameters.

        Parameters
        ----------
        paramvec : numpy.ndarray, optional
            The vector of (model) parameters to evaluate the objective function at.
            If `None`, then the model's current parameter vector is used (held internally).

        Returns
        -------
        numpy.ndarray
            An array of shape `(nElements,nParams)` where `nElements` is the number
            of circuit outcomes and `nParams` is the number of model parameters.
        """
        raise NotImplementedError("Derived classes should implement this!")

    def terms(self, paramvec=None):
        """
        Compute the terms of the objective function.

        The "terms" are the per-circuit-outcome values that get summed together
        to result in the objective function value.

        Parameters
        ----------
        paramvec : numpy.ndarray, optional
            The vector of (model) parameters to evaluate the objective function at.
            If `None`, then the model's current parameter vector is used (held internally).

        Returns
        -------
        numpy.ndarray
            An array of shape `(nElements,)` where `nElements` is the number
            of circuit outcomes.
        """
        with self.resource_alloc.temporarily_track_memory(self.nelements):  # 'e'
            return self.lsvec(paramvec)**2

    def dterms(self, paramvec=None):
        """
        Compute the jacobian of the terms of the objective function.

        The "terms" are the per-circuit-outcome values that get summed together
        to result in the objective function value.  Differentiation is with
        respect to model parameters.

        Parameters
        ----------
        paramvec : numpy.ndarray, optional
            The vector of (model) parameters to evaluate the objective function at.
            If `None`, then the model's current parameter vector is used (held internally).

        Returns
        -------
        numpy.ndarray
            An array of shape `(nElements,nParams)` where `nElements` is the number
            of circuit outcomes and `nParams` is the number of model parameters.
        """
        with self.resource_alloc.temporarily_track_memory(self.nelements * self.nparams):  # 'ep'
            lsvec = self.lsvec(paramvec)  # least-squares objective fn: v is a vector s.t. obj_fn = ||v||^2 (L2 norm)
            dlsvec = self.dlsvec(paramvec)  # jacobian of dim N x M where N = len(v) and M = len(pv)
            assert(dlsvec.shape == (len(lsvec), self.nparams)), "dlsvec returned a Jacobian with the wrong shape!"
            return 2.0 * lsvec[:, None] * dlsvec  # terms = lsvec**2, so dterms = 2*lsvec*dlsvec

    def percircuit(self, paramvec=None):
        """
        Compute the per-circuit contributions to this objective function.

        These values collect (sum) together the contributions of
        the outcomes of a single circuit.

        Parameters
        ----------
        paramvec : numpy.ndarray, optional
            The vector of (model) parameters to evaluate the objective function at.
            If `None`, then the model's current parameter vector is used (held internally).

        Returns
        -------
        numpy.ndarray
            An array of shape `(nCircuits,)` where `nCircuits` is the number
            of circuits (specified when this objective function was constructed).
        """
        num_circuits = len(self.circuits)

        with self.resource_alloc.temporarily_track_memory(num_circuits):  # 'c'
            terms = self.terms(paramvec)

            #Aggregate over outcomes:
            # obj_per_el[iElement] contains contributions per element - now aggregate over outcomes
            # percircuit[iCircuit] will contain contributions for each original circuit (aggregated over outcomes)
            percircuit = _np.empty(num_circuits, 'd')
            for i in range(num_circuits):
                percircuit[i] = _np.sum(terms[self.layout.indices_for_index(i)], axis=0)
            return percircuit

    def dpercircuit(self, paramvec=None):
        """
        Compute the jacobian of the per-circuit contributions of this objective function.

        Parameters
        ----------
        paramvec : numpy.ndarray, optional
            The vector of (model) parameters to evaluate the objective function at.
            If `None`, then the model's current parameter vector is used (held internally).

        Returns
        -------
        numpy.ndarray
            An array of shape `(nCircuits, nParams)` where `nCircuits` is the number
            of circuits and `nParams` is the number of model parameters (the circuits
            and model were specified when this objective function was constructed).
        """
        num_circuits = len(self.circuits)

        with self.resource_alloc.temporarily_track_memory(num_circuits * self.nparams):  # 'cp'
            dterms = self.dterms(paramvec)

            #Aggregate over outcomes:
            # obj_per_el[iElement] contains contributions per element - now aggregate over outcomes
            # percircuit[iCircuit] will contain contributions for each original circuit (aggregated over outcomes)
            dpercircuit = _np.empty((num_circuits, self.nparams), 'd')
            for i in range(num_circuits):
                dpercircuit[i] = _np.sum(dterms[self.layout.indices_for_index(i)], axis=0)
            return dpercircuit

    def fn(self, paramvec=None):
        """
        Evaluate this objective function.

        Parameters
        ----------
        paramvec : numpy.ndarray, optional
            The vector of (model) parameters to evaluate the objective function at.
            If `None`, then the model's current parameter vector is used (held internally).

        Returns
        -------
        float
        """
        return _np.sum(self.terms(paramvec))

    def jacobian(self, paramvec=None):
        """
        Compute the Jacobian of this objective function.

        Derivatives are takes with respect to model parameters.

        Parameters
        ----------
        paramvec : numpy.ndarray, optional
            The vector of (model) parameters to evaluate the objective function at.
            If `None`, then the model's current parameter vector is used (held internally).

        Returns
        -------
        numpy.ndarray
            An array of shape `(nParams,)` where `nParams` is the number
            of model parameters.
        """
        return _np.sum(self.dterms(paramvec), axis=0)

    def hessian(self, paramvec=None):
        """
        Compute the Hessian of this objective function.

        Derivatives are takes with respect to model parameters.

        Parameters
        ----------
        paramvec : numpy.ndarray, optional
            The vector of (model) parameters to evaluate the objective function at.
            If `None`, then the model's current parameter vector is used (held internally).

        Returns
        -------
        numpy.ndarray
            An array of shape `(nParams, nParams)` where `nParams` is the number
            of model parameters.
        """
        raise NotImplementedError("Derived classes should implement this!")

    def approximate_hessian(self, paramvec=None):
        """
        Compute an approximate Hessian of this objective function.

        This is typically much less expensive than :method:`hessian` and
        does not require that `enable_hessian=True` was set upon initialization.
        It computes an approximation to the Hessian that only utilizes the
        information in the Jacobian. Derivatives are takes with respect to model
        parameters.

        Parameters
        ----------
        paramvec : numpy.ndarray, optional
            The vector of (model) parameters to evaluate the objective function at.
            If `None`, then the model's current parameter vector is used (held internally).

        Returns
        -------
        numpy.ndarray
            An array of shape `(nParams, nParams)` where `nParams` is the number
            of model parameters.
        """
        raise NotImplementedError("Derived classes should implement this!")

    #MOVED - but these versions have updated names
    #def _persistent_memory_estimate(self, num_elements=None):
    #    #  Estimate & check persistent memory (from allocs within objective function)
    #    """
    #    Compute the amount of memory needed to perform evaluations of this objective function.
    #
    #    This number includes both intermediate and final results, and assumes
    #    that the types of evauations given by :method:`_evaltree_subcalls`
    #    are required.
    #
    #    Parameters
    #    ----------
    #    num_elements : int, optional
    #        The number of elements (circuit outcomes) that will be computed.
    #
    #    Returns
    #    -------
    #    int
    #    """
    #    if num_elements is None:
    #        nout = int(round(_np.sqrt(self.mdl.dim)))  # estimate of avg number of outcomes per string
    #        nc = len(self.circuits)
    #        ne = nc * nout  # estimate of the number of elements (e.g. probabilities, # LS terms, etc) to compute
    #    else:
    #        ne = num_elements
    #    np = self.mdl.num_params
    #
    #    # "persistent" memory is that used to store the final results.
    #    obj_fn_mem = FLOATSIZE * ne
    #    jac_mem = FLOATSIZE * ne * np
    #    hess_mem = FLOATSIZE * ne * np**2
    #    persistent_mem = 4 * obj_fn_mem + jac_mem  # 4 different objective-function sized arrays, 1 jacobian array?
    #    if any([nm == "bulk_fill_hprobs" for nm in self._evaltree_subcalls()]):
    #        persistent_mem += hess_mem  # we need room for the hessian too!
    #    # TODO: what about "bulk_hprobs_by_block"?
    #
    #    return persistent_mem
    #
    #def _evaltree_subcalls(self):
    #    """
    #    The types of calls that will be made to an evaluation tree.
    #
    #    This information is used for memory estimation purposes.
    #
    #    Returns
    #    -------
    #    list
    #    """
    #    calls = ["bulk_fill_probs", "bulk_fill_dprobs"]
    #    if self.enable_hessian: calls.append("bulk_fill_hprobs")
    #    return calls
    #
    #def num_data_params(self):
    #    """
    #    The number of degrees of freedom in the data used by this objective function.
    #
    #    Returns
    #    -------
    #    int
    #    """
    #    return self.dataset.degrees_of_freedom(self.ds_circuits,
    #                                               aggregate_times=not self.time_dependent)

    #def _precompute_omitted_freqs(self):
    #    """
    #    Detect omitted frequences (assumed to be 0) so we can compute objective fn correctly
    #    """
    #    self.firsts = []; self.indicesOfCircuitsWithOmittedData = []
    #    for i, c in enumerate(self.circuits):
    #        lklen = _slct.length(self.lookup[i])
    #        if 0 < lklen < self.mdl.compute_num_outcomes(c):
    #            self.firsts.append(_slct.to_array(self.lookup[i])[0])
    #            self.indicesOfCircuitsWithOmittedData.append(i)
    #    if len(self.firsts) > 0:
    #        self.firsts = _np.array(self.firsts, 'i')
    #        self.indicesOfCircuitsWithOmittedData = _np.array(self.indicesOfCircuitsWithOmittedData, 'i')
    #        self.dprobs_omitted_rowsum = _np.empty((len(self.firsts), self.nparams), 'd')
    #        self.raw_objfn.printer.log("SPARSE DATA: %d of %d rows have sparse data" %
    #                                   (len(self.firsts), len(self.circuits)))
    #    else:
    #        self.firsts = None  # no omitted probs
    #
    #def _compute_count_vectors(self):
    #    """
    #    Ensure self.cache contains count and total-count vectors.
    #    """
    #    if not self.cache.has_count_vectors():
    #        self.cache.add_count_vectors(self.dataset, self.ds_circuits, self.circuit_weights)
    #    return self.cache.counts, self.cache.total_counts

    def _construct_hessian(self, counts, total_counts, prob_clip_interval):
        """
        Framework for constructing a hessian matrix row by row using a derived
        class's `_hessian_from_hprobs` method.  This function expects that this
        objective function has been setup for hessian computation, and it's evaltree
        may be split in order to facilitate this.
        """
        #Note - we could in the future use comm to distribute over
        # subtrees here.  We currently don't because we parallelize
        # over columns and it seems that in almost all cases of
        # interest there will be more hessian columns than processors,
        # so adding the additional ability to parallelize over
        # subtrees would just add unnecessary complication.

        nparams = self.model.num_params
        blk_size1, blk_size2 = self.layout.param_dimension_blk_sizes
        atom_resource_alloc = self.resource_alloc.layout_allocs['atom-processing']
        #param_resource_alloc = self.resource_alloc.layout_allocs['param-processing']
        param2_resource_alloc = self.resource_alloc.layout_allocs['param2-processing']

        layout = self.layout
        global_param_slice = layout.global_param_slice
        global_param2_slice = layout.global_param2_slice

        my_nparams1 = _slct.length(layout.host_param_slice)  # the number of params this processor is supposed to
        my_nparams2 = _slct.length(layout.host_param2_slice)  # compute (a subset of those its host computes)

        row_parts = int(round(my_nparams1 / blk_size1)) if (blk_size1 is not None) else 1
        col_parts = int(round(my_nparams2 / blk_size2)) if (blk_size2 is not None) else 1
        row_parts = max(row_parts, 1)  # can't have 0 parts!
        col_parts = max(col_parts, 1)

        blocks1 = _mpit.slice_up_range(my_nparams1, row_parts)
        blocks2 = _mpit.slice_up_range(my_nparams2, col_parts)

        blocks1 = [_slct.shift(s, global_param_slice.start) for s in blocks1]
        blocks2 = [_slct.shift(s, global_param2_slice.start) for s in blocks2]
        slicetup_list = list(_itertools.product(blocks1, blocks2))  # *global* parameter indices

        #TODO: see if we can reimplement this 2x speedup - with layout-assigned portions of H the below code won't work
        ##cull out lower triangle blocks, which have no overlap with
        ## the upper triangle of the hessian
        #slicetup_list = [(slc1, slc2) for slc1, slc2 in slicetup_list_all
        #                 if slc1.start <= slc2.stop]  # these are the local "blocks" for this proc

        #UPDATE: use shared memory, so allocate within loop b/c need different shared memory chunks
        # when different processors on same node are give different atoms.
        #  Allocate memory (alloc max required & take views)
        # max_nelements = max([self.layout.atoms[i].num_elements for i in my_atom_indices])
        # probs_mem = _np.empty(max_nelements, 'd')

        rank = self.resource_alloc.comm.Get_rank() if (self.resource_alloc.comm is not None) else 0
        sub_rank = atom_resource_alloc.comm.Get_rank() if (atom_resource_alloc.comm is not None) else 0

        with self.resource_alloc.temporarily_track_memory(my_nparams1 * my_nparams2):  # (atom_hessian)
            # Each atom-processor (atom_resource_alloc) contains processors assigned to *disjoint*
            # sections of the Hessian, so these processors can all act simultaneously to fill out a
            # full-size `atom_hessian`.  Then we'll need to add together the contributions from
            # different atom processors at the end.
            atom_hessian = _np.zeros((my_nparams1, my_nparams2), 'd')

            tm = _time.time()

            #Loop over atoms
            for iAtom, atom in enumerate(layout.atoms):  # iterates over *local* atoms
                atom_nelements = atom.num_elements

                if self.raw_objfn.printer.verbosity > 3 or (self.raw_objfn.printer.verbosity == 3 and sub_rank == 0):
                    print("rank %d: %gs: beginning atom %d/%d, atom-size (#circuits) = %d"
                          % (rank, _time.time() - tm, iAtom + 1, len(layout.atoms), atom_nelements))
                    _sys.stdout.flush()

                # Create views into pre-allocated memory
                probs = _np.empty(atom_nelements, 'd')  # Note: this doesn't need to be shared as we never gather it

                # Take portions of count arrays for this subtree
                atom_counts = counts[atom.element_slice]
                atom_total_counts = total_counts[atom.element_slice]
                freqs = atom_counts / atom_total_counts
                assert(len(atom_counts) == len(probs))

                #compute probs separately
                #self.model.sim.bulk_fill_probs(probs, atom, sub_resource_alloc)
                self.model.sim._bulk_fill_probs_block(probs, atom, atom_resource_alloc)  # need to reach into internals!
                if prob_clip_interval is not None:
                    _np.clip(probs, prob_clip_interval[0], prob_clip_interval[1], out=probs)

                k, kmax = 0, len(slicetup_list)
                for (slice1, slice2, hprobs, dprobs12) in self.model.sim._bulk_hprobs_by_block_singleatom(
                        atom, slicetup_list, True, param2_resource_alloc):
                    local_slice1 = _slct.shift(slice1, -global_param_slice.start)  # indices into atom_hessian
                    local_slice2 = _slct.shift(slice2, -global_param2_slice.start)  # indices into atom_hessian

                    if self.raw_objfn.printer.verbosity > 3 or \
                       (self.raw_objfn.printer.verbosity == 3 and blk_rank == 0):
                        print("rank %d: %gs: block %d/%d, atom %d/%d, atom-size (#circuits) = %d"
                              % (self.resource_alloc.comm.Get_rank(), _time.time() - tm, k + 1, kmax, iAtom,
                                 len(layout.atoms), atom.num_elements))
                        _sys.stdout.flush(); k += 1

                    hessian_blk = self._hessian_from_block(hprobs, dprobs12, probs, counts,
                                                           total_counts, freqs, param2_resource_alloc)
                    #NOTE: _hessian_from_hprobs MAY modify hprobs and dprobs12
                    #NOTE2: we don't account for memory within _hessian_from_block - maybe we should?

                    atom_hessian[local_slice1, local_slice2] += hessian_blk

        #This shouldn't be necessary:
        ##copy upper triangle to lower triangle (we only compute upper)
        #for i in range(final_hessian.shape[0]):
        #    for j in range(i + 1, final_hessian.shape[1]):
        #        final_hessian[j, i] = final_hessian[i, j]

        return atom_hessian  # (my_nparams1, my_nparams2)

    def _hessian_from_block(self, hprobs, dprobs12, probs, counts, total_counts, freqs, resource_alloc):
        raise NotImplementedError("Derived classes should implement this!")

    def _gather_hessian(self, local_hessian):
        nparams = self.model.num_params
        interatom_ralloc = self.resource_alloc.layout_allocs['param2-interatom']
        param2_ralloc = self.resource_alloc.layout_allocs['param2-processing']
        my_nparams1, my_nparams2 = local_hessian.shape
        global_param_slice = self.layout.global_param_slice
        global_param2_slice = self.layout.global_param2_slice

        # also could use self.resource_alloc.temporarily_track_memory(self.global_nelements**2): # 'PP'
        with self.resource_alloc.temporarily_track_memory(nparams * nparams):  # 'PP' (final_hessian)
            final_hessian_blk, final_hessian_blk_shm = _smt.create_shared_ndarray(
                interatom_ralloc, (my_nparams1, my_nparams2), 'd')
            final_hessian, final_hessian_shm = _smt.create_shared_ndarray(
                self.resource_alloc, (nparams, nparams), 'd') \
                if self.resource_alloc.host_index == 0 else None
        
            #We've computed 'local_hessian': the portion of the total hessian assigned to
            # this processor's atom-proc and param-procs (param slices).  Now, we sum all such atom_hessian pieces
            # corresponding to the same param slices (but different atoms).  This is the "param2-interatom" comm.

            #Note: really we just need a reduce_sum here - getting the sum on the root procs is sufficient
            interatom_ralloc.allreduce_sum(final_hessian_blk, local_hessian, unit_ralloc=param2_ralloc)

            self.resource_alloc.comm.barrier()  # make sure reduce call above finishes (needed?)

            #Finally, we need to gather the different pieces on each root param2-interatom proc into the final hessian
            self.resource_alloc.gather(final_hessian, final_hessian_blk, (global_param_slice, global_param2_slice),
                                       unit_ralloc=interatom_ralloc)
            if self.resource_alloc.comm is None or self.resource_alloc.comm.rank == 0:
                final_hessian_cpy = final_hessian.copy()  # so we don't return shared mem...
            else:
                final_hessian_cpy = None
            self.resource_alloc.host_comm_barrier()  # make sure we don't deallocate too early
            _smt.cleanup_shared_ndarray(final_hessian_blk_shm)
            _smt.cleanup_shared_ndarray(final_hessian_shm)
        return final_hessian_cpy  # (N,N)


#NOTE on chi^2 expressions:
#in general case:   chi^2 = sum (p_i-f_i)^2/p_i  (for i summed over outcomes)
#in 2-outcome case: chi^2 = (p+ - f+)^2/p+ + (p- - f-)^2/p-
#                         = (p - f)^2/p + (1-p - (1-f))^2/(1-p)
#                         = (p - f)^2 * (1/p + 1/(1-p))
#                         = (p - f)^2 * ( ((1-p) + p)/(p*(1-p)) )
#                         = 1/(p*(1-p)) * (p - f)^2

class RawChi2Function(RawObjectiveFunction):
    """
    The function `N(p-f)^2 / p`

    Note that this equals `Nf (1-x)^2 / x` where `x := p/f`.

    Parameters
    ----------
    regularization : dict, optional
        Regularization values.

    resource_alloc : ResourceAllocation, optional
        Available resources and how they should be allocated for computations.

    name : str, optional
        A name for this objective function (can be anything).

    description : str, optional
        A description for this objective function (can be anything)

    verbosity : int, optional
        Level of detail to print to stdout.
    """
    def __init__(self, regularization=None, resource_alloc=None, name="chi2", description="Sum of Chi^2", verbosity=0):
        super().__init__(regularization, resource_alloc, name, description, verbosity)

    def chi2k_distributed_qty(self, objective_function_value):
        """
        Convert a value of this objective function to one that is expected to be chi2_k distributed.

        Parameters
        ----------
        objective_function_value : float
            A value of this objective function, i.e. one returned from `self.fn(...)`.

        Returns
        -------
        float
        """
        return objective_function_value

    def set_regularization(self, min_prob_clip_for_weighting=1e-4):
        """
        Set regularization values.

        Parameters
        ----------
        min_prob_clip_for_weighting : float, optional
            Cutoff for probability `prob` in `1 / prob` weighting factor (the maximum
            of `prob` and `min_prob_clip_for_weighting` is used in the denominator).

        Returns
        -------
        None
        """
        self.min_prob_clip_for_weighting = min_prob_clip_for_weighting

    def lsvec(self, probs, counts, total_counts, freqs, intermediates=None):
        """
        Compute the least-squares vector of the objective function.

        This is the square-root of the terms-vector returned from :method:`terms`.
        This vector is the objective function value used by a least-squares
        optimizer when optimizing this objective function.  Note that the existence
        of this quantity requires that the terms be non-negative.  If this is not
        the case, an error is raised.

        Parameters
        ----------
        probs : numpy.ndarray
            Array of probability values.

        counts : numpy.ndarray
            Array of count values.

        total_counts : numpy.ndarray
            Array of total count values.

        freqs : numpy.ndarray
            Array of frequency values.  This should always equal `counts / total_counts`
            but is supplied separately to increase performance.

        intermediates : tuple, optional
            Used internally to speed up computations.

        Returns
        -------
        numpy.ndarray
            A 1D array of length equal to that of each array argument.
        """
        return (probs - freqs) * self._weights(probs, freqs, total_counts)  # Note: ok if this is negative

    def dlsvec(self, probs, counts, total_counts, freqs, intermediates=None):
        """
        Compute the derivatives of the least-squares vector of this objective function.

        Note that because each `lsvec` element only depends on the corresponding probability,
        this is just an element-wise derivative (or, the diagonal of a jacobian matrix),
        i.e. the resulting values are the derivatives of the `local_function` at
        each (probability, count, total-count) value.

        Parameters
        ----------
        probs : numpy.ndarray
            Array of probability values.

        counts : numpy.ndarray
            Array of count values.

        total_counts : numpy.ndarray
            Array of total count values.

        freqs : numpy.ndarray
            Array of frequency values.  This should always equal `counts / total_counts`
            but is supplied separately to increase performance.

        intermediates : tuple, optional
            Used internally to speed up computations.

        Returns
        -------
        numpy.ndarray
            A 1D array of length equal to that of each array argument.
        """
        weights = self._weights(probs, freqs, total_counts)
        return weights + (probs - freqs) * self._dweights(probs, freqs, weights)

    def hlsvec(self, probs, counts, total_counts, freqs, intermediates=None):
        """
        Compute the 2nd derivatives of the least-squares vector of this objective function.

        Note that because each `lsvec` element only depends on the corresponding probability,
        this is just an element-wise 2nd derivative, i.e. the resulting values are
        the 2nd-derivatives of `sqrt(local_function)` at each (probability, count, total-count) value.

        Parameters
        ----------
        probs : numpy.ndarray
            Array of probability values.

        counts : numpy.ndarray
            Array of count values.

        total_counts : numpy.ndarray
            Array of total count values.

        freqs : numpy.ndarray
            Array of frequency values.  This should always equal `counts / total_counts`
            but is supplied separately to increase performance.

        intermediates : tuple, optional
            Used internally to speed up computations.

        Returns
        -------
        numpy.ndarray
            A 1D array of length equal to that of each array argument.
        """
        # lsvec = (p-f)*sqrt(N/cp) = (p-f)*w
        # dlsvec/dp = w + (p-f)*dw/dp
        # d2lsvec/dp2 = dw/dp + (p-f)*d2w/dp2 + dw/dp = 2*dw/dp + (p-f)*d2w/dp2
        weights = self._weights(probs, freqs, total_counts)
        return 2 * self._dweights(probs, freqs, weights) + (probs - freqs) * self._hweights(probs, freqs, weights)

    def hterms_alt(self, probs, counts, total_counts, freqs, intermediates=None):
        """
        Alternate computation of the 2nd derivatives of the terms of this objective function.

        This should give exactly the same results as :method:`hterms`, but may be a little faster.

        Parameters
        ----------
        probs : numpy.ndarray
            Array of probability values.

        counts : numpy.ndarray
            Array of count values.

        total_counts : numpy.ndarray
            Array of total count values.

        freqs : numpy.ndarray
            Array of frequency values.  This should always equal `counts / total_counts`
            but is supplied separately to increase performance.

        intermediates : tuple, optional
            Used internally to speed up computations.

        Returns
        -------
        numpy.ndarray
            A 1D array of length equal to that of each array argument.
        """
        # v = N * (p-f)**2 / p  => dv/dp = 2N * (p-f)/p - N * (p-f)**2 / p**2 = 2N * t - N * t**2
        # => d2v/dp2 = 2N*dt - 2N*t*dt = 2N(1-t)*dt
        cprobs = _np.clip(probs, self.min_prob_clip_for_weighting, None)
        iclip = (cprobs == self.min_prob_clip_for_weighting)
        t = ((probs - freqs) / cprobs)  # should think of as (p-f)/p
        dtdp = (1.0 - t) / cprobs  # 1/p - (p-f)/p**2 => 1/cp - (p-f)/cp**2 = (1-t)/cp
        d2v_dp2 = 2 * total_counts * (1.0 - t) * dtdp
        d2v_dp2[iclip] = 2 * total_counts[iclip] / self.min_prob_clip_for_weighting
        # with cp constant v = N*(p-f)**2/cp => dv/dp = 2N*(p-f)/cp => d2v/dp2 = 2N/cp
        return d2v_dp2

    #Required zero-term methods for omitted probs support in model-based objective functions
    def zero_freq_terms(self, total_counts, probs):
        """
        Evaluate objective function terms with zero frequency (where count and frequency are zero).

        Such terms are treated specially because, for some objective functions,
        having zero frequency is a special case and must be handled differently.

        Parameters
        ----------
        total_counts : numpy.ndarray
            The total counts.

        probs : numpy.ndarray
            The probabilities.

        Returns
        -------
        numpy.ndarray
            A 1D array of the same length as `total_counts` and `probs`.
        """
        clipped_probs = _np.clip(probs, self.min_prob_clip_for_weighting, None)
        return total_counts * probs**2 / clipped_probs

    def zero_freq_dterms(self, total_counts, probs):
        """
        Evaluate the derivative of zero-frequency objective function terms.

        Zero frequency terms are treated specially because, for some objective functions,
        these are a special case and must be handled differently.  Derivatives are
        evaluated element-wise, i.e. the i-th element of the returned array is the
        derivative of the i-th term with respect to the i-th probability (derivatives
        with respect to all other probabilities are zero because of the function structure).

        Parameters
        ----------
        total_counts : numpy.ndarray
            The total counts.

        probs : numpy.ndarray
            The probabilities.

        Returns
        -------
        numpy.ndarray
            A 1D array of the same length as `total_counts` and `probs`.
        """
        clipped_probs = _np.clip(probs, self.min_prob_clip_for_weighting, None)
        return _np.where(probs == clipped_probs, total_counts, 2 * total_counts * probs / clipped_probs)

    def zero_freq_hterms(self, total_counts, probs):
        """
        Evaluate the 2nd derivative of zero-frequency objective function terms.

        Zero frequency terms are treated specially because, for some objective functions,
        these are a special case and must be handled differently.  Derivatives are
        evaluated element-wise, i.e. the i-th element of the returned array is the
        2nd derivative of the i-th term with respect to the i-th probability (derivatives
        with respect to all other probabilities are zero because of the function structure).

        Parameters
        ----------
        total_counts : numpy.ndarray
            The total counts.

        probs : numpy.ndarray
            The probabilities.

        Returns
        -------
        numpy.ndarray
            A 1D array of the same length as `total_counts` and `probs`.
        """
        clipped_probs = _np.clip(probs, self.min_prob_clip_for_weighting, None)
        return _np.where(probs == clipped_probs, 0.0, 2 * total_counts / clipped_probs)

    #Support functions
    def _weights(self, p, f, total_counts):
        """
        Get the chi2 weighting factor.

        Parameters
        ----------
        p : numpy.ndarray
            The probabilities.

        f : numpy.ndarray
            The frequencies

        total_counts : numpy.ndarray
            The total counts.

        Returns
        -------
        numpy.ndarray
        """
        cp = _np.clip(p, self.min_prob_clip_for_weighting, None)
        return _np.sqrt(total_counts / cp)  # nSpamLabels x nCircuits array (K x M)

    def _dweights(self, p, f, wts):  # derivative of weights w.r.t. p
        """
        Get the derivative of the chi2 weighting factor.

        Parameters
        ----------
        p : numpy.ndarray
            The probabilities.

        f : numpy.ndarray
            The frequencies

        wts : numpy.ndarray
            The weights, as computed by :method:`_weights`.

        Returns
        -------
        numpy.ndarray
        """
        cp = _np.clip(p, self.min_prob_clip_for_weighting, None)
        dw = -0.5 * wts / cp   # nSpamLabels x nCircuits array (K x M)
        dw[p < self.min_prob_clip_for_weighting] = 0.0
        return dw

    def _hweights(self, p, f, wts):  # 2nd derivative of weights w.r.t. p
        # wts = sqrt(N/cp), dwts = (-1/2) sqrt(N) *cp^(-3/2), hwts = (3/4) sqrt(N) cp^(-5/2)
        """
        Get the 2nd derivative of the chi2 weighting factor.

        Parameters
        ----------
        p : numpy.ndarray
            The probabilities.

        f : numpy.ndarray
            The frequencies

        wts : numpy.ndarray
            The weights, as computed by :method:`_weights`.

        Returns
        -------
        numpy.ndarray
        """
        cp = _np.clip(p, self.min_prob_clip_for_weighting, None)
        hw = 0.75 * wts / cp**2   # nSpamLabels x nCircuits array (K x M)
        hw[p < self.min_prob_clip_for_weighting] = 0.0
        return hw


class RawChiAlphaFunction(RawObjectiveFunction):
    """
    The function `N[x + 1/(alpha * x^alpha) - (1 + 1/alpha)]` where `x := p/f`.

    This function interpolates between the log-likelihood function (alpha=>0)
    and the chi2 function (alpha=1).

    Parameters
    ----------
    regularization : dict, optional
        Regularization values.

    resource_alloc : ResourceAllocation, optional
        Available resources and how they should be allocated for computations.

    name : str, optional
        A name for this objective function (can be anything).

    description : str, optional
        A description for this objective function (can be anything)

    verbosity : int, optional
        Level of detail to print to stdout.

    alpha : float, optional
        The alpha parameter, which lies in the interval (0,1].
    """
    def __init__(self, regularization=None, resource_alloc=None, name="chialpha", description="Sum of ChiAlpha",
                 verbosity=0, alpha=1):
        super().__init__(regularization, resource_alloc, name, description, verbosity)
        self.alpha = alpha

    def chi2k_distributed_qty(self, objective_function_value):
        """
        Convert a value of this objective function to one that is expected to be chi2_k distributed.

        Parameters
        ----------
        objective_function_value : float
            A value of this objective function, i.e. one returned from `self.fn(...)`.

        Returns
        -------
        float
        """
        return objective_function_value

    def set_regularization(self, pfratio_stitchpt=0.01, pfratio_derivpt=0.01, radius=None, fmin=None):
        """
        Set regularization values.

        Parameters
        ----------
        pfratio_stitchpt : float, optional
            The x-value (x = probility/frequency ratio) below which the function is
            replaced with it second-order Taylor expansion.

        pfratio_derivpt : float, optional
            The x-value at which the Taylor expansion derivatives are evaluated at.  If
            this is the same as `pfratio_stitchpt` then the function is smooth to 2nd
            order at this point.  However, choosing a larger value of `pfratio_derivpt`
            will make the stitched part of the function less steep, which is sometimes
            more helpful to an optimizer than having the stitch-point be smooth.

        radius : float, optional
            If `radius` is not None then a "harsh" method of regularizing the zero-frequency
            terms (where the local function = `N*p`) is used.  Specifically, for `p < radius`
            we splice in the cubic polynomial, `-(1/3)*p^3/r^2 + p^2/r + (1/3)*r` (where `r == radius`).
            This has the nice properties that 1) it matches the value, first-derivative,
            and second derivative of `N*p` at `p=r` and 2) it, like `N*p` has a minimum at `p=0`
            with value `0`.  The `radius` dictates the amount of curvature or sharpness of this
            stitching function, with smaller values making the function more pointed.  We recommend
            making this value smaller than the smallest expected frequencies, so as not to alter
            the objective function in regions we near the ML point.  If `radius` is None, then
            `fmin` is used to handle the zero-frequency terms.

        fmin : float, optional
            The minimum expected frequency.  When `radius` is None a "relaxed" regularization of
            the zero-frequency terms is used that stitches the quadratic `N * C * p^2` to `N*p` when
            `p < 1/C`, with `C = 1/(2 fmin) * (1 + alpha) / pfratio_derivpt^(2 + alpha)`.  This
            matches the value of the stitch and `N*p` at `p=1/C` but *not* the derivative, but
            makes up for this by being less steep - the value of `C` is chosen so that the derivative
            (steepness) of the zero-frequency terms at the stitch point is similar to the regular
            nonzero-frequency terms at their stitch points.

        Returns
        -------
        None
        """
        self.x0 = pfratio_stitchpt
        self.x1 = pfratio_derivpt

        if radius is None:
            #Infer the curvature of the regularized zero-f-term functions from
            # the largest curvature we use at the stitch-points of nonzero-f terms.
            assert(fmin is not None), "Must specify 'fmin' when radius is None (should be smalled allowed frequency)."
            self.radius = None
            self.zero_freq_terms = self._zero_freq_terms_relaxed
            self.zero_freq_dterms = self._zero_freq_dterms_relaxed
            self.zero_freq_hterms = None  # no hessian support
            self.fmin = fmin  # = max(1e-7, _np.min(freqs_nozeros))  # lowest non-zero frequency
        else:
            #Use radius to specify the curvature/"roundness" of f == 0 terms,
            # though this uses a more aggressive p^3 function to penalize negative probs.
            self.radius = radius
            self.zero_freq_terms = self._zero_freq_terms_harsh
            self.zero_freq_dterms = self._zero_freq_dterms_harsh
            self.zero_freq_hterms = None  # no hessian support
            self.fmin = None

    def _intermediates(self, probs, counts, total_counts, freqs):
        """ Intermediate values used by both terms(...) and dterms(...) """
        freqs_nozeros = _np.where(counts == 0, 1.0, freqs)
        x = probs / freqs_nozeros
        itaylor = x < self.x0  # indices where we patch objective function with taylor series
        c0 = 1. - 1. / (self.x1**(1 + self.alpha))
        c1 = 0.5 * (1. + self.alpha) / self.x1**(2 + self.alpha)
        return x, itaylor, c0, c1

    def terms(self, probs, counts, total_counts, freqs, intermediates=None):
        """
        Compute the terms of the objective function.

        The "terms" are the per-(probability, count, total-count) values
        that get summed together to result in the objective function value.
        These are the "local" or "per-element" values of the objective function.

        Parameters
        ----------
        probs : numpy.ndarray
            Array of probability values.

        counts : numpy.ndarray
            Array of count values.

        total_counts : numpy.ndarray
            Array of total count values.

        freqs : numpy.ndarray
            Array of frequency values.  This should always equal `counts / total_counts`
            but is supplied separately to increase performance.

        intermediates : tuple, optional
            Used internally to speed up computations.

        Returns
        -------
        numpy.ndarray
            A 1D array of length equal to that of each array argument.
        """
        if intermediates is None:
            intermediates = self._intermediates(probs, counts, total_counts, freqs)

        x0 = self.x0
        x, itaylor, c0, c1 = intermediates
        xt = x.copy(); xt[itaylor] = x0  # so we evaluate expression below at x0 (first taylor term) at itaylor indices
        terms = counts * (xt + 1.0 / (self.alpha * xt**self.alpha) - (1.0 + 1.0 / self.alpha))
        terms = _np.where(itaylor, terms + c0 * counts * (x - x0) + c1 * counts * (x - x0)**2, terms)
        terms = _np.where(counts == 0, self.zero_freq_terms(total_counts, probs), terms)

        #DEBUG TODO REMOVE
        #if debug and (self.comm is None or self.comm.Get_rank() == 0):
        #    print("ALPHA OBJECTIVE: ", c0, S2)
        #    print(" KM=",len(x), " nTaylored=",_np.count_nonzero(itaylor), " nZero=",_np.count_nonzero(self.counts==0))
        #    print(" xrange = ",_np.min(x),_np.max(x))
        #    print(" vrange = ",_np.min(terms),_np.max(terms))
        #    print(" |v|^2 = ",_np.sum(terms))
        #    print(" |v(normal)|^2 = ",_np.sum(terms[x >= x0]))
        #    print(" |v(taylor)|^2 = ",_np.sum(terms[x < x0]))
        #    imax = _np.argmax(terms)
        #    print(" MAX: v=",terms[imax]," x=",x[imax]," p=",self.probs[imax]," f=",self.freqs[imax])
        return terms

    def dterms(self, probs, counts, total_counts, freqs, intermediates=None):
        """
        Compute the derivatives of the terms of this objective function.

        Note that because each term only depends on the corresponding probability,
        this is just an element-wise derivative (or, the diagonal of a jacobian matrix),
        i.e. the resulting values are the derivatives of the `local_function` at
        each (probability, count, total-count) value.

        Parameters
        ----------
        probs : numpy.ndarray
            Array of probability values.

        counts : numpy.ndarray
            Array of count values.

        total_counts : numpy.ndarray
            Array of total count values.

        freqs : numpy.ndarray
            Array of frequency values.  This should always equal `counts / total_counts`
            but is supplied separately to increase performance.

        intermediates : tuple, optional
            Used internally to speed up computations.

        Returns
        -------
        numpy.ndarray
            A 1D array of length equal to that of each array argument.
        """
        if intermediates is None:
            intermediates = self._intermediates(probs, counts, total_counts, freqs)

        x0 = self.x0
        x, itaylor, c0, c1 = intermediates
        dterms = total_counts * (1 - 1. / x**(1. + self.alpha))
        dterms_taylor = total_counts * (c0 + 2 * c1 * (x - x0))
        dterms[itaylor] = dterms_taylor[itaylor]
        dterms = _np.where(counts == 0, self.zero_freq_dterms(total_counts, probs), dterms)
        return dterms

    def hterms(self, probs, counts, total_counts, freqs, intermediates=None):
        """
        Compute the 2nd derivatives of the terms of this objective function.

        Note that because each term only depends on the corresponding probability,
        this is just an element-wise 2nd derivative, i.e. the resulting values are
        the 2nd-derivatives of the `local_function` at each
        (probability, count, total-count) value.

        Parameters
        ----------
        probs : numpy.ndarray
            Array of probability values.

        counts : numpy.ndarray
            Array of count values.

        total_counts : numpy.ndarray
            Array of total count values.

        freqs : numpy.ndarray
            Array of frequency values.  This should always equal `counts / total_counts`
            but is supplied separately to increase performance.

        intermediates : tuple, optional
            Used internally to speed up computations.

        Returns
        -------
        numpy.ndarray
            A 1D array of length equal to that of each array argument.
        """
        raise NotImplementedError("Hessian not implemented for ChiAlpha function yet")

    def hlsvec(self, probs, counts, total_counts, freqs):
        """
        Compute the 2nd derivatives of the least-squares vector of this objective function.

        Note that because each `lsvec` element only depends on the corresponding probability,
        this is just an element-wise 2nd derivative, i.e. the resulting values are
        the 2nd-derivatives of `sqrt(local_function)` at each (probability, count, total-count) value.

        Parameters
        ----------
        probs : numpy.ndarray
            Array of probability values.

        counts : numpy.ndarray
            Array of count values.

        total_counts : numpy.ndarray
            Array of total count values.

        freqs : numpy.ndarray
            Array of frequency values.  This should always equal `counts / total_counts`
            but is supplied separately to increase performance.

        intermediates : tuple, optional
            Used internally to speed up computations.

        Returns
        -------
        numpy.ndarray
            A 1D array of length equal to that of each array argument.
        """
        raise NotImplementedError("Hessian not implemented for ChiAlpha function yet")

    #Required zero-term methods for omitted probs support in model-based objective functions
    def _zero_freq_terms_harsh(self, total_counts, probs):
        a = self.radius
        return total_counts * _np.where(probs >= a, probs,
                                        (-1.0 / (3 * a**2)) * probs**3 + probs**2 / a + a / 3.0)

    def _zero_freq_dterms_harsh(self, total_counts, probs):
        a = self.radius
        return total_counts * _np.where(probs >= a, 1.0, (-1.0 / a**2) * probs**2 + 2 * probs / a)

    def _zero_freq_terms_relaxed(self, total_counts, probs):
        c1 = (0.5 / self.fmin) * (1. + self.alpha) / (self.x1**(2 + self.alpha))
        p0 = 1.0 / c1
        return total_counts * _np.where(probs > p0, probs, c1 * probs**2)

    def _zero_freq_dterms_relaxed(self, total_counts, probs):
        c1 = (0.5 / self.fmin) * (1. + self.alpha) / (self.x1**(2 + self.alpha))
        p0 = 1.0 / c1
        return total_counts * _np.where(probs > p0, 1.0, 2 * c1 * probs)


class RawFreqWeightedChi2Function(RawChi2Function):

    """
    The function `N(p-f)^2 / f`

    Parameters
    ----------
    regularization : dict, optional
        Regularization values.

    resource_alloc : ResourceAllocation, optional
        Available resources and how they should be allocated for computations.

    name : str, optional
        A name for this objective function (can be anything).

    description : str, optional
        A description for this objective function (can be anything)

    verbosity : int, optional
        Level of detail to print to stdout.
    """
    def __init__(self, regularization=None, resource_alloc=None, name="fwchi2",
                 description="Sum of freq-weighted Chi^2", verbosity=0):
        super().__init__(regularization, resource_alloc, name, description, verbosity)

    def chi2k_distributed_qty(self, objective_function_value):
        """
        Convert a value of this objective function to one that is expected to be chi2_k distributed.

        Parameters
        ----------
        objective_function_value : float
            A value of this objective function, i.e. one returned from `self.fn(...)`.

        Returns
        -------
        float
        """
        return objective_function_value  # default is to assume the value *is* chi2_k distributed

    def set_regularization(self, min_freq_clip_for_weighting=1e-4):
        """
        Set regularization values.

        Parameters
        ----------
        min_freq_clip_for_weighting : float, optional
            The minimum frequency that will be used in the `1/f` weighting factor.
            That is, the weighting factor is the `1 / max(f, min_freq_clip_for_weighting)`.

        Returns
        -------
        None
        """
        self.min_freq_clip_for_weighting = min_freq_clip_for_weighting

    def _weights(self, p, f, total_counts):
        #Note: this could be computed once and cached?
        """
        Get the chi2 weighting factor.

        Parameters
        ----------
        p : numpy.ndarray
            The probabilities.

        f : numpy.ndarray
            The frequencies

        total_counts : numpy.ndarray
            The total counts.

        Returns
        -------
        numpy.ndarray
        """
        return _np.sqrt(total_counts / _np.clip(f, self.min_freq_clip_for_weighting, None))

    def _dweights(self, p, f, wts):
        """
        Get the derivative of the chi2 weighting factor.

        Parameters
        ----------
        p : numpy.ndarray
            The probabilities.

        f : numpy.ndarray
            The frequencies

        wts : numpy.ndarray
            The weights, as computed by :method:`_weights`.

        Returns
        -------
        numpy.ndarray
        """
        return _np.zeros(len(p), 'd')

    def _hweights(self, p, f, wts):
        """
        Get the 2nd derivative of the chi2 weighting factor.

        Parameters
        ----------
        p : numpy.ndarray
            The probabilities.

        f : numpy.ndarray
            The frequencies

        wts : numpy.ndarray
            The weights, as computed by :method:`_weights`.

        Returns
        -------
        numpy.ndarray
        """
        return _np.zeros(len(p), 'd')

    def zero_freq_terms(self, total_counts, probs):
        """
        Evaluate objective function terms with zero frequency (where count and frequency are zero).

        Such terms are treated specially because, for some objective functions,
        having zero frequency is a special case and must be handled differently.

        Parameters
        ----------
        total_counts : numpy.ndarray
            The total counts.

        probs : numpy.ndarray
            The probabilities.

        Returns
        -------
        numpy.ndarray
            A 1D array of the same length as `total_counts` and `probs`.
        """
        return total_counts * probs**2 / self.min_freq_clip_for_weighting  # N * p^2 / fmin

    def zero_freq_dterms(self, total_counts, probs):
        """
        Evaluate the derivative of zero-frequency objective function terms.

        Zero frequency terms are treated specially because, for some objective functions,
        these are a special case and must be handled differently.  Derivatives are
        evaluated element-wise, i.e. the i-th element of the returned array is the
        derivative of the i-th term with respect to the i-th probability (derivatives
        with respect to all other probabilities are zero because of the function structure).

        Parameters
        ----------
        total_counts : numpy.ndarray
            The total counts.

        probs : numpy.ndarray
            The probabilities.

        Returns
        -------
        numpy.ndarray
            A 1D array of the same length as `total_counts` and `probs`.
        """
        return 2 * total_counts * probs / self.min_freq_clip_for_weighting

    def zero_freq_hterms(self, total_counts, probs):
        """
        Evaluate the 2nd derivative of zero-frequency objective function terms.

        Zero frequency terms are treated specially because, for some objective functions,
        these are a special case and must be handled differently.  Derivatives are
        evaluated element-wise, i.e. the i-th element of the returned array is the
        2nd derivative of the i-th term with respect to the i-th probability (derivatives
        with respect to all other probabilities are zero because of the function structure).

        Parameters
        ----------
        total_counts : numpy.ndarray
            The total counts.

        probs : numpy.ndarray
            The probabilities.

        Returns
        -------
        numpy.ndarray
            A 1D array of the same length as `total_counts` and `probs`.
        """
        return 2 * total_counts / self.min_freq_clip_for_weighting


# The log(Likelihood) within the Poisson picture is:                                                                                                    # noqa
#                                                                                                                                                       # noqa
# L = prod_{i,sl} lambda_{i,sl}^N_{i,sl} e^{-lambda_{i,sl}} / N_{i,sl}!                                                                                 # noqa
#                                                                                                                                                       # noqa
# Where lamba_{i,sl} := p_{i,sl}*N[i] is a rate, i indexes the operation sequence,                                                                      # noqa
#  and sl indexes the spam label.  N[i] is the total counts for the i-th circuit, and                                                                   # noqa
#  so sum_{sl} N_{i,sl} == N[i]. We can ignore the p-independent N_j! and take the log:                                                                 # noqa
#                                                                                                                                                       # noqa
# log L = sum_{i,sl} N_{i,sl} log(N[i]*p_{i,sl}) - N[i]*p_{i,sl}                                                                                        # noqa
#       = sum_{i,sl} N_{i,sl} log(p_{i,sl}) - N[i]*p_{i,sl}   (where we ignore the p-independent log(N[i]) terms)                                       # noqa
#                                                                                                                                                       # noqa
# The objective function computes the negative log(Likelihood) as a vector of leastsq                                                                   # noqa
#  terms, where each term == sqrt( N_{i,sl} * -log(p_{i,sl}) + N[i] * p_{i,sl} )                                                                        # noqa
#                                                                                                                                                       # noqa
# See LikelihoodFunctions.py for details on patching                                                                                                    # noqa
# The log(Likelihood) within the standard picture is:
#
# L = prod_{i,sl} p_{i,sl}^N_{i,sl}
#
# Where i indexes the operation sequence, and sl indexes the spam label.
#  N[i] is the total counts for the i-th circuit, and
#  so sum_{sl} N_{i,sl} == N[i]. We take the log:
#
# log L = sum_{i,sl} N_{i,sl} log(p_{i,sl})
#
# The objective function computes the negative log(Likelihood) as a vector of leastsq
#  terms, where each term == sqrt( N_{i,sl} * -log(p_{i,sl}) )
#
# See LikelihoodFunction.py for details on patching
class RawPoissonPicDeltaLogLFunction(RawObjectiveFunction):
    """
    The function `N*f*log(f/p) - N*(f-p)`.

    Note that this equals `Nf(-log(x) - 1 + x)` where `x := p/f`.

    Parameters
    ----------
    regularization : dict, optional
        Regularization values.

    resource_alloc : ResourceAllocation, optional
        Available resources and how they should be allocated for computations.

    name : str, optional
        A name for this objective function (can be anything).

    description : str, optional
        A description for this objective function (can be anything)

    verbosity : int, optional
        Level of detail to print to stdout.
    """
    def __init__(self, regularization=None,
                 resource_alloc=None, name='dlogl', description="2*Delta(log(L))", verbosity=0):
        super().__init__(regularization, resource_alloc, name, description, verbosity)

    def chi2k_distributed_qty(self, objective_function_value):
        """
        Convert a value of this objective function to one that is expected to be chi2_k distributed.

        Parameters
        ----------
        objective_function_value : float
            A value of this objective function, i.e. one returned from `self.fn(...)`.

        Returns
        -------
        float
        """
        return 2 * objective_function_value  # 2 * deltaLogL is what is chi2_k distributed

    def set_regularization(self, min_prob_clip=1e-4, pfratio_stitchpt=None, pfratio_derivpt=None,
                           radius=1e-4, fmin=None):
        """
        Set regularization values.

        Parameters
        ----------
        min_prob_clip : float, optional
            The probability below which the objective function is replaced with its
            second order Taylor expansion.  This must be `None` if `pfratio_stitchpt`
            is not None, this specifies an alternate stitching method where the
            stitch-point is given in `x=p/f` units.

        pfratio_stitchpt : float, optional
            The x-value (x = probility/frequency ratio) below which the function is
            replaced with it second order Taylor expansion.  Conflicts with
            `min_prob_clip`, which specifies an alternate stitching method.

        pfratio_derivpt : float, optional
            Specified if and only if `pfratio_stitchpt` is.  The x-value at which the
            Taylor expansion derivatives are evaluated at.  If this is the same as
            `pfratio_stitchpt` then the function is smooth to 2nd order at this point.
            However, choosing a larger value of `pfratio_derivpt` will make the stitched
            part of the function less steep, which is sometimes more helpful to an
            optimizer than having the stitch-point be smooth.

        radius : float, optional
            If `radius` is not None then a "harsh" method of regularizing the zero-frequency
            terms (where the local function = `N*p`) is used.  Specifically, for `p < radius`
            we splice in the cubic polynomial, `-(1/3)*p^3/r^2 + p^2/r + (1/3)*r` (where `r == radius`).
            This has the nice properties that 1) it matches the value, first-derivative,
            and second derivative of `N*p` at `p=r` and 2) it, like `N*p` has a minimum at `p=0`
            with value `0`.  The `radius` dictates the amount of curvature or sharpness of this
            stitching function, with smaller values making the function more pointed.  We recommend
            making this value smaller than the smallest expected frequencies, so as not to alter
            the objective function in regions we near the ML point.  If `radius` is None, then
            `fmin` is used to handle the zero-frequency terms.

        fmin : float, optional
            The minimum expected frequency.  When `radius` is None a "relaxed" regularization of
            the zero-frequency terms is used that stitches the quadratic `N * C * p^2` to `N*p` when
            `p < 1/C`, with `C = 1/(2 fmin) * (1 + alpha) / pfratio_derivpt^(2 + alpha)`.  This
            matches the value of the stitch and `N*p` at `p=1/C` but *not* the derivative, but
            makes up for this by being less steep - the value of `C` is chosen so that the derivative
            (steepness) of the zero-frequency terms at the stitch point is similar to the regular
            nonzero-frequency terms at their stitch points.

        Returns
        -------
        None
        """
        if min_prob_clip is not None:
            assert(pfratio_stitchpt is None and pfratio_derivpt is None), \
                "Cannot specify pfratio and min_prob_clip arguments as non-None!"
            self.min_p = min_prob_clip
            self.regtype = "minp"
        else:
            assert(min_prob_clip is None), "Cannot specify pfratio and min_prob_clip arguments as non-None!"
            self.x0 = pfratio_stitchpt
            self.x1 = pfratio_derivpt
            self.regtype = "pfratio"

        if radius is None:
            #Infer the curvature of the regularized zero-f-term functions from
            # the largest curvature we use at the stitch-points of nonzero-f terms.
            assert(self.regtype == 'pfratio'), "Must specify `radius` when %s regularization type" % self.regtype
            assert(fmin is not None), "Must specify 'fmin' when radius is None (should be smalled allowed frequency)."
            self.radius = None
            self.zero_freq_terms = self._zero_freq_terms_relaxed
            self.zero_freq_dterms = self._zero_freq_dterms_relaxed
            self.zero_freq_hterms = self._zero_freq_hterms_relaxed
            self.fmin = fmin  # = max(1e-7, _np.min(freqs_nozeros))  # lowest non-zero frequency
        else:
            #Use radius to specify the curvature/"roundness" of f == 0 terms,
            # though this uses a more aggressive p^3 function to penalize negative probs.
            assert(fmin is None), "Cannot specify 'fmin' when radius is specified."
            self.radius = radius
            self.zero_freq_terms = self._zero_freq_terms_harsh
            self.zero_freq_dterms = self._zero_freq_dterms_harsh
            self.zero_freq_hterms = self._zero_freq_hterms_harsh
            self.fmin = None

    def _intermediates(self, probs, counts, total_counts, freqs):
        """ Intermediate values used by both terms(...) and dterms(...) """
        # Quantities depending on data only (not probs): could be computed once and
        # passed in as arguments to this (and other) functions?
        freqs_nozeros = _np.where(counts == 0, 1.0, freqs)

        if self.regtype == 'pfratio':
            x0 = self.x0
            x1 = self.x1
            x = probs / freqs_nozeros  # objective is -Nf*(log(x) + 1 - x)
            pos_x = _np.where(x < x0, x0, x)
            c0 = counts * (1 - 1 / x1)  # deriv wrt x at x == x1 (=min_p)
            c1 = 0.5 * counts / (x1**2)  # 0.5 * 2nd deriv at x1

            #DEBUG TODO REMOVE
            #if self.comm.Get_rank() == 0 and debug:
            #    print(">>>> DEBUG ----------------------------------")
            #    print("x range = ",_np.min(x), _np.max(x))
            #    print("p range = ",_np.min(self.probs), _np.max(self.probs))
            #    #print("f range = ",_np.min(self.freqs), _np.max(self.freqs))
            #    #print("fnz range = ",_np.min(self.freqs_nozeros), _np.max(self.freqs_nozeros))
            #    #print("TVD = ", _np.sum(_np.abs(self.probs - self.freqs)))
            #    print(" KM=",len(x), " nTaylored=",_np.count_nonzero(x < x0),
            #          " nZero=",_np.count_nonzero(self.minusCntVecMx==0))
            #    #for i,el in enumerate(x):
            #    #    if el < 0.1 or el > 10.0:
            #    #        print("-> x=%g  p=%g  f=%g  fnz=%g" % (el, self.probs[i],
            #                   self.freqs[i], self.freqs_nozeros[i]))
            #    print("<<<<< DEBUG ----------------------------------")

            #pos_x = _np.where(x > 1 / x0, 1 / x0, pos_x)
            #T = self.minusCntVecMx * (x0 - 1)  # deriv wrt x at x == 1/x0
            #T2 = -0.5 * self.minusCntVecMx / (1 / x0**2)  # 0.5 * 2nd deriv at 1/x0

            return x, pos_x, c0, c1, freqs_nozeros

        elif self.regtype == 'minp':
            freq_term = counts * (_np.log(freqs_nozeros) - 1.0)
            pos_probs = _np.where(probs < self.min_p, self.min_p, probs)
            c0 = total_counts - counts / self.min_p
            c1 = 0.5 * counts / (self.min_p**2)
            return freq_term, pos_probs, c0, c1, freqs_nozeros

        else:
            raise ValueError("Invalid regularization type: %s" % self.regtype)

    def terms(self, probs, counts, total_counts, freqs, intermediates=None):
        """
        Compute the terms of the objective function.

        The "terms" are the per-(probability, count, total-count) values
        that get summed together to result in the objective function value.
        These are the "local" or "per-element" values of the objective function.

        Parameters
        ----------
        probs : numpy.ndarray
            Array of probability values.

        counts : numpy.ndarray
            Array of count values.

        total_counts : numpy.ndarray
            Array of total count values.

        freqs : numpy.ndarray
            Array of frequency values.  This should always equal `counts / total_counts`
            but is supplied separately to increase performance.

        intermediates : tuple, optional
            Used internally to speed up computations.

        Returns
        -------
        numpy.ndarray
            A 1D array of length equal to that of each array argument.
        """
        if intermediates is None:
            intermediates = self._intermediates(probs, counts, total_counts, freqs)

        if self.regtype == 'pfratio':
            x0 = self.x0
            x, pos_x, c0, c1, _ = intermediates
            terms = -counts * (1.0 - pos_x + _np.log(pos_x))
            #Note: order of +/- terms above is important to avoid roundoff errors when x is near 1.0
            # (see patching line below).  For example, using log(x) + 1 - x causes significant loss
            # of precision because log(x) is tiny and so is |1-x| but log(x) + 1 == 1.0.

            # remove small negative elements due to roundoff error (above expression *cannot* really be negative)
            terms = _np.maximum(terms, 0)
            # quadratic extrapolation of logl at x0 for probabilities/frequencies < x0
            terms = _np.where(x < x0, terms + c0 * (x - x0) + c1 * (x - x0)**2, terms)
            #terms = _np.where(x > 1 / x0, terms + T * (x - x0) + T2 * (x - x0)**2, terms)

        elif self.regtype == 'minp':
            freq_term, pos_probs, c0, c1, _ = intermediates
            terms = freq_term - counts * _np.log(pos_probs) + total_counts * pos_probs

            # remove small negative elements due to roundoff error (above expression *cannot* really be negative)
            terms = _np.maximum(terms, 0)
            # quadratic extrapolation of logl at min_p for probabilities < min_p
            terms = _np.where(probs < self.min_p,
                              terms + c0 * (probs - self.min_p) + c1 * (probs - self.min_p)**2, terms)
        else:
            raise ValueError("Invalid regularization type: %s" % self.regtype)

        terms = _np.where(counts == 0, self.zero_freq_terms(total_counts, probs), terms)
        # special handling for f == 0 terms
        # using cubit rounding of function that smooths N*p for p>0:
        #  has minimum at p=0; matches value, 1st, & 2nd derivs at p=a.

        if len(terms) > 0 and _np.min(terms) < 0.0:
            #Since we set terms = _np.maximum(terms, 0) above we know it was the regularization that caused this
            if self.regtype == 'minp':
                raise ValueError(("Regularization => negative terms!  Is min_prob_clip (%g) too large? "
                                  "(it should be smaller than the smallest frequency)") % self.min_p)
            else:
                raise ValueError("Regularization => negative terms!")

        #DEBUG TODO REMOVE
        #if debug and (self.comm is None or self.comm.Get_rank() == 0):
        #    print("LOGL OBJECTIVE: ")
        #    #print(" KM=",len(x), " nTaylored=",_np.count_nonzero(x < x0),
        #           " nZero=",_np.count_nonzero(self.minusCntVecMx==0))
        #    print(" KM=",len(self.probs), " nTaylored=",_np.count_nonzero(self.probs < self.min_p),
        #          " nZero=",_np.count_nonzero(self.minusCntVecMx==0))
        #    #print(" xrange = ",_np.min(x),_np.max(x))
        #    print(" prange = ",_np.min(self.probs),_np.max(self.probs))
        #    print(" vrange = ",_np.min(v),_np.max(v))
        #    print(" |v|^2 = ",_np.sum(v))
        #    #print(" |v(normal)|^2 = ",_np.sum(v[x >= x0]))
        #    #print(" |v(taylor)|^2 = ",_np.sum(v[x < x0]))
        #    print(" |v(normal)|^2 = ",_np.sum(v[self.probs >= self.min_p]))
        #    print(" |v(taylor)|^2 = ",_np.sum(v[self.probs < self.min_p]))
        #    imax = _np.argmax(v)
        #    print(" MAX: v=",v[imax]," p=",self.probs[imax]," f=",self.freqs[imax])
        #    " x=",x[imax]," pos_x=",pos_x[imax],

        return terms

    def lsvec(self, probs, counts, total_counts, freqs, intermediates=None):
        # lsvec = sqrt(terms), but don't use base class fn b/c of special taylor patch...
        """
        Compute the least-squares vector of the objective function.

        This is the square-root of the terms-vector returned from :method:`terms`.
        This vector is the objective function value used by a least-squares
        optimizer when optimizing this objective function.  Note that the existence
        of this quantity requires that the terms be non-negative.  If this is not
        the case, an error is raised.

        Parameters
        ----------
        probs : numpy.ndarray
            Array of probability values.

        counts : numpy.ndarray
            Array of count values.

        total_counts : numpy.ndarray
            Array of total count values.

        freqs : numpy.ndarray
            Array of frequency values.  This should always equal `counts / total_counts`
            but is supplied separately to increase performance.

        intermediates : tuple, optional
            Used internally to speed up computations.

        Returns
        -------
        numpy.ndarray
            A 1D array of length equal to that of each array argument.
        """
        lsvec = _np.sqrt(self.terms(probs, counts, total_counts, freqs, intermediates))

        if self.regtype == "pfratio":  # post-sqrt(v) 1st order taylor patch for x near 1.0 - maybe unnecessary
            freqs_nozeros = _np.where(counts == 0, 1.0, freqs)
            x = probs / freqs_nozeros  # objective is -Nf*(log(x) + 1 - x)
            lsvec = _np.where(_np.abs(x - 1) < 1e-6, _np.sqrt(counts) * _np.abs(x - 1) / _np.sqrt(2), lsvec)

        return lsvec

    def dterms(self, probs, counts, total_counts, freqs, intermediates=None):
        """
        Compute the derivatives of the terms of this objective function.

        Note that because each term only depends on the corresponding probability,
        this is just an element-wise derivative (or, the diagonal of a jacobian matrix),
        i.e. the resulting values are the derivatives of the `local_function` at
        each (probability, count, total-count) value.

        Parameters
        ----------
        probs : numpy.ndarray
            Array of probability values.

        counts : numpy.ndarray
            Array of count values.

        total_counts : numpy.ndarray
            Array of total count values.

        freqs : numpy.ndarray
            Array of frequency values.  This should always equal `counts / total_counts`
            but is supplied separately to increase performance.

        intermediates : tuple, optional
            Used internally to speed up computations.

        Returns
        -------
        numpy.ndarray
            A 1D array of length equal to that of each array argument.
        """
        if intermediates is None:
            intermediates = self._intermediates(probs, counts, total_counts, freqs)

        if self.regtype == 'pfratio':
            x0 = self.x0
            x, pos_x, c0, c1, freqs_nozeros = intermediates
            dterms = (total_counts * (-1 / pos_x + 1))
            dterms_taylor = (c0 + 2 * c1 * (x - x0)) / freqs_nozeros
            #dterms_taylor2 = (T + 2 * T2 * (x - x0)) / self.freqs_nozeros
            dterms = _np.where(x < x0, dterms_taylor, dterms)
            #terms = _np.where(x > 1 / x0, dprobs_taylor2, dterms)

        elif self.regtype == 'minp':
            _, pos_probs, c0, c1, freqs_nozeros = intermediates
            dterms = total_counts - counts / pos_probs
            dterms_taylor = c0 + 2 * c1 * (probs - self.min_p)
            dterms = _np.where(probs < self.min_p, dterms_taylor, dterms)

        dterms_zerofreq = self.zero_freq_dterms(total_counts, probs)
        dterms = _np.where(counts == 0, dterms_zerofreq, dterms)
        return dterms

    def hterms(self, probs, counts, total_counts, freqs, intermediates=None):
        """
        Compute the 2nd derivatives of the terms of this objective function.

        Note that because each term only depends on the corresponding probability,
        this is just an element-wise 2nd derivative, i.e. the resulting values are
        the 2nd-derivatives of the `local_function` at each
        (probability, count, total-count) value.

        Parameters
        ----------
        probs : numpy.ndarray
            Array of probability values.

        counts : numpy.ndarray
            Array of count values.

        total_counts : numpy.ndarray
            Array of total count values.

        freqs : numpy.ndarray
            Array of frequency values.  This should always equal `counts / total_counts`
            but is supplied separately to increase performance.

        intermediates : tuple, optional
            Used internally to speed up computations.

        Returns
        -------
        numpy.ndarray
            A 1D array of length equal to that of each array argument.
        """
        # terms = Nf*(log(f)-log(p)) + N*(p-f)  OR const + S*(p - minp) + S2*(p - minp)^2
        # dterms/dp = -Nf/p + N  OR  c0 + 2*S2*(p - minp)
        # d2terms/dp2 = Nf/p^2   OR  2*S2
        if(self.regtype != "minp"):
            raise NotImplementedError("Hessian only implemented for 'minp' regularization type so far.")

        if intermediates is None:
            intermediates = self._intermediates(probs, counts, total_counts, freqs)
        _, pos_probs, c0, c1, freqs_nozeros = intermediates
        d2terms_dp2 = _np.where(probs < self.min_p, 2 * c1, counts / pos_probs**2)
        zfc = _np.where(probs >= self.radius, 0.0,
                        total_counts * ((-2.0 / self.radius**2) * probs + 2.0 / self.radius))
        d2terms_dp2 = _np.where(counts == 0, zfc, d2terms_dp2)
        return d2terms_dp2  # a 1D array of d2(logl)/dprobs2 values; shape = (nEls,)

    #Required zero-term methods for omitted probs support in model-based objective functions
    def _zero_freq_terms_harsh(self, total_counts, probs):
        a = self.radius
        return total_counts * _np.where(probs >= a, probs,
                                        (-1.0 / (3 * a**2)) * probs**3 + probs**2 / a + a / 3.0)

    def _zero_freq_dterms_harsh(self, total_counts, probs):
        a = self.radius
        return total_counts * _np.where(probs >= a, 1.0, (-1.0 / a**2) * probs**2 + 2 * probs / a)

    def _zero_freq_hterms_harsh(self, total_counts, probs):
        a = self.radius
        return total_counts * _np.where(probs >= a, 0.0, (-2.0 / a**2) * probs + 2 / a)

    def _zero_freq_terms_relaxed(self, total_counts, probs):
        # quadratic N*C0*p^2 that == N*p at p=1/C0.
        # Pick C0 so it is ~ magnitude of curvature at patch-pt p/f = x1
        # Note that at d2f/dx2 at x1 is 0.5 N*f / x1^2 so d2f/dp2 = 0.5 (N/f) / x1^2  (dx/dp = 1/f)
        # Thus, we want C0 ~ 0.5(N/f)/x1^2; the largest this value can be is when f=fmin
        c1 = (0.5 / self.fmin) * 1.0 / (self.x1**2)
        p0 = 1.0 / c1
        return total_counts * _np.where(probs > p0, probs, c1 * probs**2)

    def _zero_freq_dterms_relaxed(self, total_counts, probs):
        c1 = (0.5 / self.fmin) * 1.0 / (self.x1**2)
        p0 = 1.0 / c1
        return total_counts * _np.where(probs > p0, 1.0, 2 * c1 * probs)

    def _zero_freq_hterms_relaxed(self, total_counts, probs):
        raise NotImplementedError()  # This is straightforward, but do it later.


class RawDeltaLogLFunction(RawObjectiveFunction):
    """
    The function `N*f*log(f/p)`.

    Note that this equals `-Nf log(x)` where `x := p/f`.

    Parameters
    ----------
    regularization : dict, optional
        Regularization values.

    resource_alloc : ResourceAllocation, optional
        Available resources and how they should be allocated for computations.

    name : str, optional
        A name for this objective function (can be anything).

    description : str, optional
        A description for this objective function (can be anything)

    verbosity : int, optional
        Level of detail to print to stdout.
    """
    def __init__(self, regularization=None,
                 resource_alloc=None, name='dlogl', description="2*Delta(log(L))", verbosity=0):
        super().__init__(regularization, resource_alloc, name, description, verbosity)

    def chi2k_distributed_qty(self, objective_function_value):
        """
        Convert a value of this objective function to one that is expected to be chi2_k distributed.

        Parameters
        ----------
        objective_function_value : float
            A value of this objective function, i.e. one returned from `self.fn(...)`.

        Returns
        -------
        float
        """
        return 2 * objective_function_value  # 2 * deltaLogL is what is chi2_k distributed

    def set_regularization(self, min_prob_clip=1e-4, pfratio_stitchpt=None, pfratio_derivpt=None):
        """
        Set regularization values.

        Parameters
        ----------
        min_prob_clip : float, optional
            The probability below which the objective function is replaced with its
            second order Taylor expansion.  This must be `None` if `pfratio_stitchpt`
            is not None, this specifies an alternate stitching method where the
            stitch-point is given in `x=p/f` units.

        pfratio_stitchpt : float, optional
            The x-value (x = probility/frequency ratio) below which the function is
            replaced with it second order Taylor expansion.  Conflicts with
            `min_prob_clip`, which specifies an alternate stitching method.

        pfratio_derivpt : float, optional
            Specified if and only if `pfratio_stitchpt` is.  The x-value at which the
            Taylor expansion derivatives are evaluated at.  If this is the same as
            `pfratio_stitchpt` then the function is smooth to 2nd order at this point.
            However, choosing a larger value of `pfratio_derivpt` will make the stitched
            part of the function less steep, which is sometimes more helpful to an
            optimizer than having the stitch-point be smooth.

        Returns
        -------
        None
        """
        if min_prob_clip is not None:
            assert(pfratio_stitchpt is None and pfratio_derivpt is None), \
                "Cannot specify pfratio and min_prob_clip arguments as non-None!"
            self.min_p = min_prob_clip
            self.regtype = "minp"
        else:
            assert(min_prob_clip is None), "Cannot specify pfratio and min_prob_clip arguments as non-None!"
            self.x0 = pfratio_stitchpt
            self.x1 = pfratio_derivpt
            self.regtype = "pfratio"

    def _intermediates(self, probs, counts, total_counts, freqs):
        """ Intermediate values used by both terms(...) and dterms(...) """
        # Quantities depending on data only (not probs): could be computed once and
        # passed in as arguments to this (and other) functions?
        freqs_nozeros = _np.where(counts == 0, 1.0, freqs)

        if self.regtype == 'pfratio':
            x0 = self.x0
            x1 = self.x1
            x = probs / freqs_nozeros  # objective is -Nf*log(x)
            pos_x = _np.where(x < x0, x0, x)
            c0 = -counts * (1 / x1)  # deriv wrt x at x == x1 (=min_p)
            c1 = 0.5 * counts / (x1**2)  # 0.5 * 2nd deriv at x1
            return x, pos_x, c0, c1, freqs_nozeros

        elif self.regtype == 'minp':
            freq_term = counts * _np.log(freqs_nozeros)  # objective is Nf*(log(f) - log(p))
            pos_probs = _np.where(probs < self.min_p, self.min_p, probs)
            c0 = -counts / self.min_p
            c1 = 0.5 * counts / (self.min_p**2)
            return freq_term, pos_probs, c0, c1, freqs_nozeros

        else:
            raise ValueError("Invalid regularization type: %s" % self.regtype)

    def terms(self, probs, counts, total_counts, freqs, intermediates=None):
        """
        Compute the terms of the objective function.

        The "terms" are the per-(probability, count, total-count) values
        that get summed together to result in the objective function value.
        These are the "local" or "per-element" values of the objective function.

        Parameters
        ----------
        probs : numpy.ndarray
            Array of probability values.

        counts : numpy.ndarray
            Array of count values.

        total_counts : numpy.ndarray
            Array of total count values.

        freqs : numpy.ndarray
            Array of frequency values.  This should always equal `counts / total_counts`
            but is supplied separately to increase performance.

        intermediates : tuple, optional
            Used internally to speed up computations.

        Returns
        -------
        numpy.ndarray
            A 1D array of length equal to that of each array argument.
        """
        if intermediates is None:
            intermediates = self._intermediates(probs, counts, total_counts, freqs)

        if self.regtype == 'pfratio':
            x0 = self.x0
            x, pos_x, c0, c1, freqs_nozeros = intermediates
            terms = -counts * _np.log(pos_x)
            terms = _np.where(x < x0, terms + c0 * (x - x0) + c1 * (x - x0)**2, terms)

        elif self.regtype == 'minp':
            freq_term, pos_probs, c0, c1, _ = intermediates
            terms = freq_term - counts * _np.log(pos_probs)
            terms = _np.where(probs < self.min_p,
                              terms + c0 * (probs - self.min_p) + c1 * (probs - self.min_p)**2, terms)
        else:
            raise ValueError("Invalid regularization type: %s" % self.regtype)

        terms = _np.where(counts == 0, 0.0, terms)
        #Note: no penalty for omitted probabilities (objective fn == 0 whenever counts == 0)
        return terms

    def dterms(self, probs, counts, total_counts, freqs, intermediates=None):
        """
        Compute the derivatives of the terms of this objective function.

        Note that because each term only depends on the corresponding probability,
        this is just an element-wise derivative (or, the diagonal of a jacobian matrix),
        i.e. the resulting values are the derivatives of the `local_function` at
        each (probability, count, total-count) value.

        Parameters
        ----------
        probs : numpy.ndarray
            Array of probability values.

        counts : numpy.ndarray
            Array of count values.

        total_counts : numpy.ndarray
            Array of total count values.

        freqs : numpy.ndarray
            Array of frequency values.  This should always equal `counts / total_counts`
            but is supplied separately to increase performance.

        intermediates : tuple, optional
            Used internally to speed up computations.

        Returns
        -------
        numpy.ndarray
            A 1D array of length equal to that of each array argument.
        """
        if intermediates is None:
            intermediates = self._intermediates(probs, counts, total_counts, freqs)

        if self.regtype == 'pfratio':
            x0 = self.x0
            x, pos_x, c0, c1, freqs_nozeros = intermediates
            dterms = total_counts * (-1 / pos_x)  # note Nf/p = N/x
            dterms_taylor = (c0 + 2 * c1 * (x - x0)) / freqs_nozeros  # (...) is df/dx and want df/dp = df/dx * (1/f)
            dterms = _np.where(x < x0, dterms_taylor, dterms)

        elif self.regtype == 'minp':
            _, pos_probs, c0, c1, freqs_nozeros = intermediates
            dterms = -counts / pos_probs
            dterms_taylor = c0 + 2 * c1 * (probs - self.min_p)
            dterms = _np.where(probs < self.min_p, dterms_taylor, dterms)

        dterms = _np.where(counts == 0, 0.0, dterms)
        return dterms

    def hterms(self, probs, counts, total_counts, freqs, intermediates=None):
        """
        Compute the 2nd derivatives of the terms of this objective function.

        Note that because each term only depends on the corresponding probability,
        this is just an element-wise 2nd derivative, i.e. the resulting values are
        the 2nd-derivatives of the `local_function` at each
        (probability, count, total-count) value.

        Parameters
        ----------
        probs : numpy.ndarray
            Array of probability values.

        counts : numpy.ndarray
            Array of count values.

        total_counts : numpy.ndarray
            Array of total count values.

        freqs : numpy.ndarray
            Array of frequency values.  This should always equal `counts / total_counts`
            but is supplied separately to increase performance.

        intermediates : tuple, optional
            Used internally to speed up computations.

        Returns
        -------
        numpy.ndarray
            A 1D array of length equal to that of each array argument.
        """
        # terms = Nf*log(p) OR const + S*(p - minp) + S2*(p - minp)^2
        # dterms/dp = Nf/p  OR  c0 + 2*S2*(p - minp)
        # d2terms/dp2 = -Nf/p^2   OR  2*S2
        if(self.regtype != "minp"):
            raise NotImplementedError("Hessian only implemented for 'minp' regularization type so far.")

        if intermediates is None:
            intermediates = self._intermediates(probs, counts, total_counts, freqs)
        _, pos_probs, c0, c1, freqs_nozeros = intermediates
        d2terms_dp2 = _np.where(probs < self.min_p, 2 * c1, counts / pos_probs**2)
        d2terms_dp2 = _np.where(counts == 0, 0.0, d2terms_dp2)
        return d2terms_dp2  # a 1D array of d2(logl)/dprobs2 values; shape = (nEls,)

    def lsvec(self, probs, counts, total_counts, freqs, intermediates=None):
        # lsvec = sqrt(terms), but terms are not guaranteed to be positive!
        """
        Compute the least-squares vector of the objective function.

        This is the square-root of the terms-vector returned from :method:`terms`.
        This vector is the objective function value used by a least-squares
        optimizer when optimizing this objective function.  Note that the existence
        of this quantity requires that the terms be non-negative.  If this is not
        the case, an error is raised.

        Parameters
        ----------
        probs : numpy.ndarray
            Array of probability values.

        counts : numpy.ndarray
            Array of count values.

        total_counts : numpy.ndarray
            Array of total count values.

        freqs : numpy.ndarray
            Array of frequency values.  This should always equal `counts / total_counts`
            but is supplied separately to increase performance.

        intermediates : tuple, optional
            Used internally to speed up computations.

        Returns
        -------
        numpy.ndarray
            A 1D array of length equal to that of each array argument.
        """
        raise ValueError("LogL objective function cannot produce a LS-vector b/c terms are not necessarily positive!")

    def dlsvec(self, probs, counts, total_counts, freqs, intermediates=None):
        """
        Compute the derivatives of the least-squares vector of this objective function.

        Note that because each `lsvec` element only depends on the corresponding probability,
        this is just an element-wise derivative (or, the diagonal of a jacobian matrix),
        i.e. the resulting values are the derivatives of the `local_function` at
        each (probability, count, total-count) value.

        Parameters
        ----------
        probs : numpy.ndarray
            Array of probability values.

        counts : numpy.ndarray
            Array of count values.

        total_counts : numpy.ndarray
            Array of total count values.

        freqs : numpy.ndarray
            Array of frequency values.  This should always equal `counts / total_counts`
            but is supplied separately to increase performance.

        intermediates : tuple, optional
            Used internally to speed up computations.

        Returns
        -------
        numpy.ndarray
            A 1D array of length equal to that of each array argument.
        """
        raise ValueError("LogL objective function cannot produce a LS-vector b/c terms are not necessarily positive!")

    def dlsvec_and_lsvec(self, probs, counts, total_counts, freqs, intermediates=None):
        """
        Compute the derivatives of the least-squares vector together with the vector itself.

        This is sometimes more computationally efficient than calling :method:`dlsvec` and
        :method:`lsvec` separately, as the former call may require computing the latter.

        Parameters
        ----------
        probs : numpy.ndarray
            Array of probability values.

        counts : numpy.ndarray
            Array of count values.

        total_counts : numpy.ndarray
            Array of total count values.

        freqs : numpy.ndarray
            Array of frequency values.  This should always equal `counts / total_counts`
            but is supplied separately to increase performance.

        intermediates : tuple, optional
            Used internally to speed up computations.

        Returns
        -------
        dlsvec: numpy.ndarray
            A 1D array of length equal to that of each array argument.

        lsvec: numpy.ndarray
            A 1D array of length equal to that of each array argument.
        """
        raise ValueError("LogL objective function cannot produce a LS-vector b/c terms are not necessarily positive!")

    def hlsvec(self, probs, counts, total_counts, freqs, intermediates=None):
        """
        Compute the 2nd derivatives of the least-squares vector of this objective function.

        Note that because each `lsvec` element only depends on the corresponding probability,
        this is just an element-wise 2nd derivative, i.e. the resulting values are
        the 2nd-derivatives of `sqrt(local_function)` at each (probability, count, total-count) value.

        Parameters
        ----------
        probs : numpy.ndarray
            Array of probability values.

        counts : numpy.ndarray
            Array of count values.

        total_counts : numpy.ndarray
            Array of total count values.

        freqs : numpy.ndarray
            Array of frequency values.  This should always equal `counts / total_counts`
            but is supplied separately to increase performance.

        intermediates : tuple, optional
            Used internally to speed up computations.

        Returns
        -------
        numpy.ndarray
            A 1D array of length equal to that of each array argument.
        """
        raise ValueError("LogL objective function cannot produce a LS-vector b/c terms are not necessarily positive!")

    #Required zero-term methods for omitted probs support in model-based objective functions
    def zero_freq_terms(self, total_counts, probs):
        """
        Evaluate objective function terms with zero frequency (where count and frequency are zero).

        Such terms are treated specially because, for some objective functions,
        having zero frequency is a special case and must be handled differently.

        Parameters
        ----------
        total_counts : numpy.ndarray
            The total counts.

        probs : numpy.ndarray
            The probabilities.

        Returns
        -------
        numpy.ndarray
            A 1D array of the same length as `total_counts` and `probs`.
        """
        return _np.zeros(len(probs), 'd')

    def zero_freq_dterms(self, total_counts, probs):
        """
        Evaluate the derivative of zero-frequency objective function terms.

        Zero frequency terms are treated specially because, for some objective functions,
        these are a special case and must be handled differently.  Derivatives are
        evaluated element-wise, i.e. the i-th element of the returned array is the
        derivative of the i-th term with respect to the i-th probability (derivatives
        with respect to all other probabilities are zero because of the function structure).

        Parameters
        ----------
        total_counts : numpy.ndarray
            The total counts.

        probs : numpy.ndarray
            The probabilities.

        Returns
        -------
        numpy.ndarray
            A 1D array of the same length as `total_counts` and `probs`.
        """
        return _np.zeros(len(probs), 'd')

    def zero_freq_hterms(self, total_counts, probs):
        """
        Evaluate the 2nd derivative of zero-frequency objective function terms.

        Zero frequency terms are treated specially because, for some objective functions,
        these are a special case and must be handled differently.  Derivatives are
        evaluated element-wise, i.e. the i-th element of the returned array is the
        2nd derivative of the i-th term with respect to the i-th probability (derivatives
        with respect to all other probabilities are zero because of the function structure).

        Parameters
        ----------
        total_counts : numpy.ndarray
            The total counts.

        probs : numpy.ndarray
            The probabilities.

        Returns
        -------
        numpy.ndarray
            A 1D array of the same length as `total_counts` and `probs`.
        """
        return _np.zeros(len(probs), 'd')


class RawMaxLogLFunction(RawObjectiveFunction):
    """
    The function `N*f*log(f)` (note this doesn't depend on the probability!).

    Parameters
    ----------
    regularization : dict, optional
        Regularization values.

    resource_alloc : ResourceAllocation, optional
        Available resources and how they should be allocated for computations.

    name : str, optional
        A name for this objective function (can be anything).

    description : str, optional
        A description for this objective function (can be anything)

    verbosity : int, optional
        Level of detail to print to stdout.
    """
    def __init__(self, regularization=None,
                 resource_alloc=None, name='maxlogl', description="Max LogL", verbosity=0, poisson_picture=True):
        super().__init__(regularization, resource_alloc, name, description, verbosity)
        self.poisson_picture = poisson_picture

    def terms(self, probs, counts, total_counts, freqs, intermediates=None):
        """
        Compute the terms of the objective function.

        The "terms" are the per-(probability, count, total-count) values
        that get summed together to result in the objective function value.
        These are the "local" or "per-element" values of the objective function.

        Parameters
        ----------
        probs : numpy.ndarray
            Array of probability values.

        counts : numpy.ndarray
            Array of count values.

        total_counts : numpy.ndarray
            Array of total count values.

        freqs : numpy.ndarray
            Array of frequency values.  This should always equal `counts / total_counts`
            but is supplied separately to increase performance.

        intermediates : tuple, optional
            Used internally to speed up computations.

        Returns
        -------
        numpy.ndarray
            A 1D array of length equal to that of each array argument.
        """
        freqs_nozeros = _np.where(counts == 0, 1.0, freqs)
        if self.poisson_picture:
            terms = counts * (_np.log(freqs_nozeros) - 1.0)
        else:
            terms = counts * _np.log(freqs_nozeros)
        terms[counts == 0] = 0.0
        return terms

    def dterms(self, probs, counts, total_counts, freqs, intermediates=None):
        """
        Compute the derivatives of the terms of this objective function.

        Note that because each term only depends on the corresponding probability,
        this is just an element-wise derivative (or, the diagonal of a jacobian matrix),
        i.e. the resulting values are the derivatives of the `local_function` at
        each (probability, count, total-count) value.

        Parameters
        ----------
        probs : numpy.ndarray
            Array of probability values.

        counts : numpy.ndarray
            Array of count values.

        total_counts : numpy.ndarray
            Array of total count values.

        freqs : numpy.ndarray
            Array of frequency values.  This should always equal `counts / total_counts`
            but is supplied separately to increase performance.

        intermediates : tuple, optional
            Used internally to speed up computations.

        Returns
        -------
        numpy.ndarray
            A 1D array of length equal to that of each array argument.
        """
        return _np.zeros(len(probs), 'd')

    def hterms(self, probs, counts, total_counts, freqs, intermediates=None):
        """
        Compute the 2nd derivatives of the terms of this objective function.

        Note that because each term only depends on the corresponding probability,
        this is just an element-wise 2nd derivative, i.e. the resulting values are
        the 2nd-derivatives of the `local_function` at each
        (probability, count, total-count) value.

        Parameters
        ----------
        probs : numpy.ndarray
            Array of probability values.

        counts : numpy.ndarray
            Array of count values.

        total_counts : numpy.ndarray
            Array of total count values.

        freqs : numpy.ndarray
            Array of frequency values.  This should always equal `counts / total_counts`
            but is supplied separately to increase performance.

        intermediates : tuple, optional
            Used internally to speed up computations.

        Returns
        -------
        numpy.ndarray
            A 1D array of length equal to that of each array argument.
        """
        return _np.zeros(len(probs), 'd')

    def lsvec(self, probs, counts, total_counts, freqs, intermediates=None):
        """
        Compute the least-squares vector of the objective function.

        This is the square-root of the terms-vector returned from :method:`terms`.
        This vector is the objective function value used by a least-squares
        optimizer when optimizing this objective function.  Note that the existence
        of this quantity requires that the terms be non-negative.  If this is not
        the case, an error is raised.

        Parameters
        ----------
        probs : numpy.ndarray
            Array of probability values.

        counts : numpy.ndarray
            Array of count values.

        total_counts : numpy.ndarray
            Array of total count values.

        freqs : numpy.ndarray
            Array of frequency values.  This should always equal `counts / total_counts`
            but is supplied separately to increase performance.

        intermediates : tuple, optional
            Used internally to speed up computations.

        Returns
        -------
        numpy.ndarray
            A 1D array of length equal to that of each array argument.
        """
        raise ValueError("MaxLogL objective function cannot produce a LS-vector: terms are not necessarily positive!")

    def dlsvec(self, probs, counts, total_counts, freqs):
        """
        Compute the derivatives of the least-squares vector of this objective function.

        Note that because each `lsvec` element only depends on the corresponding probability,
        this is just an element-wise derivative (or, the diagonal of a jacobian matrix),
        i.e. the resulting values are the derivatives of the `local_function` at
        each (probability, count, total-count) value.

        Parameters
        ----------
        probs : numpy.ndarray
            Array of probability values.

        counts : numpy.ndarray
            Array of count values.

        total_counts : numpy.ndarray
            Array of total count values.

        freqs : numpy.ndarray
            Array of frequency values.  This should always equal `counts / total_counts`
            but is supplied separately to increase performance.

        intermediates : tuple, optional
            Used internally to speed up computations.

        Returns
        -------
        numpy.ndarray
            A 1D array of length equal to that of each array argument.
        """
        raise ValueError("MaxLogL objective function cannot produce a LS-vector: terms are not necessarily positive!")

    def dlsvec_and_lsvec(self, probs, counts, total_counts, freqs):
        """
        Compute the derivatives of the least-squares vector together with the vector itself.

        This is sometimes more computationally efficient than calling :method:`dlsvec` and
        :method:`lsvec` separately, as the former call may require computing the latter.

        Parameters
        ----------
        probs : numpy.ndarray
            Array of probability values.

        counts : numpy.ndarray
            Array of count values.

        total_counts : numpy.ndarray
            Array of total count values.

        freqs : numpy.ndarray
            Array of frequency values.  This should always equal `counts / total_counts`
            but is supplied separately to increase performance.

        intermediates : tuple, optional
            Used internally to speed up computations.

        Returns
        -------
        dlsvec: numpy.ndarray
            A 1D array of length equal to that of each array argument.

        lsvec: numpy.ndarray
            A 1D array of length equal to that of each array argument.
        """
        raise ValueError("MaxLogL objective function cannot produce a LS-vector: terms are not necessarily positive!")

    def hlsvec(self, probs, counts, total_counts, freqs):
        """
        Compute the 2nd derivatives of the least-squares vector of this objective function.

        Note that because each `lsvec` element only depends on the corresponding probability,
        this is just an element-wise 2nd derivative, i.e. the resulting values are
        the 2nd-derivatives of `sqrt(local_function)` at each (probability, count, total-count) value.

        Parameters
        ----------
        probs : numpy.ndarray
            Array of probability values.

        counts : numpy.ndarray
            Array of count values.

        total_counts : numpy.ndarray
            Array of total count values.

        freqs : numpy.ndarray
            Array of frequency values.  This should always equal `counts / total_counts`
            but is supplied separately to increase performance.

        intermediates : tuple, optional
            Used internally to speed up computations.

        Returns
        -------
        numpy.ndarray
            A 1D array of length equal to that of each array argument.
        """
        raise ValueError("LogL objective function cannot produce a LS-vector b/c terms are not necessarily positive!")

    #Required zero-term methods for omitted probs support in model-based objective functions
    def zero_freq_terms(self, total_counts, probs):
        """
        Evaluate objective function terms with zero frequency (where count and frequency are zero).

        Such terms are treated specially because, for some objective functions,
        having zero frequency is a special case and must be handled differently.

        Parameters
        ----------
        total_counts : numpy.ndarray
            The total counts.

        probs : numpy.ndarray
            The probabilities.

        Returns
        -------
        numpy.ndarray
            A 1D array of the same length as `total_counts` and `probs`.
        """
        return _np.zeros(len(probs), 'd')

    def zero_freq_dterms(self, total_counts, probs):
        """
        Evaluate the derivative of zero-frequency objective function terms.

        Zero frequency terms are treated specially because, for some objective functions,
        these are a special case and must be handled differently.  Derivatives are
        evaluated element-wise, i.e. the i-th element of the returned array is the
        derivative of the i-th term with respect to the i-th probability (derivatives
        with respect to all other probabilities are zero because of the function structure).

        Parameters
        ----------
        total_counts : numpy.ndarray
            The total counts.

        probs : numpy.ndarray
            The probabilities.

        Returns
        -------
        numpy.ndarray
            A 1D array of the same length as `total_counts` and `probs`.
        """
        return _np.zeros(len(probs), 'd')

    def zero_freq_hterms(self, total_counts, probs):
        """
        Evaluate the 2nd derivative of zero-frequency objective function terms.

        Zero frequency terms are treated specially because, for some objective functions,
        these are a special case and must be handled differently.  Derivatives are
        evaluated element-wise, i.e. the i-th element of the returned array is the
        2nd derivative of the i-th term with respect to the i-th probability (derivatives
        with respect to all other probabilities are zero because of the function structure).

        Parameters
        ----------
        total_counts : numpy.ndarray
            The total counts.

        probs : numpy.ndarray
            The probabilities.

        Returns
        -------
        numpy.ndarray
            A 1D array of the same length as `total_counts` and `probs`.
        """
        return _np.zeros(len(probs), 'd')


class RawTVDFunction(RawObjectiveFunction):
    """
    The function `0.5 * |p-f|`.

    Parameters
    ----------
    regularization : dict, optional
        Regularization values.

    resource_alloc : ResourceAllocation, optional
        Available resources and how they should be allocated for computations.

    name : str, optional
        A name for this objective function (can be anything).

    description : str, optional
        A description for this objective function (can be anything)

    verbosity : int, optional
        Level of detail to print to stdout.
    """
    def __init__(self, regularization=None,
                 resource_alloc=None, name='tvd', description="Total Variational Distance (TVD)", verbosity=0):
        super().__init__(regularization, resource_alloc, name, description, verbosity)

    def terms(self, probs, counts, total_counts, freqs, intermediates=None):
        """
        Compute the terms of the objective function.

        The "terms" are the per-(probability, count, total-count) values
        that get summed together to result in the objective function value.
        These are the "local" or "per-element" values of the objective function.

        Parameters
        ----------
        probs : numpy.ndarray
            Array of probability values.

        counts : numpy.ndarray
            Array of count values.

        total_counts : numpy.ndarray
            Array of total count values.

        freqs : numpy.ndarray
            Array of frequency values.  This should always equal `counts / total_counts`
            but is supplied separately to increase performance.

        intermediates : tuple, optional
            Used internally to speed up computations.

        Returns
        -------
        numpy.ndarray
            A 1D array of length equal to that of each array argument.
        """
        return 0.5 * _np.abs(probs - freqs)

    def dterms(self, probs, counts, total_counts, freqs, intermediates=None):
        """
        Compute the derivatives of the terms of this objective function.

        Note that because each term only depends on the corresponding probability,
        this is just an element-wise derivative (or, the diagonal of a jacobian matrix),
        i.e. the resulting values are the derivatives of the `local_function` at
        each (probability, count, total-count) value.

        Parameters
        ----------
        probs : numpy.ndarray
            Array of probability values.

        counts : numpy.ndarray
            Array of count values.

        total_counts : numpy.ndarray
            Array of total count values.

        freqs : numpy.ndarray
            Array of frequency values.  This should always equal `counts / total_counts`
            but is supplied separately to increase performance.

        intermediates : tuple, optional
            Used internally to speed up computations.

        Returns
        -------
        numpy.ndarray
            A 1D array of length equal to that of each array argument.
        """
        raise NotImplementedError("Derivatives not implemented for TVD yet!")

    def hterms(self, probs, counts, total_counts, freqs, intermediates=None):
        """
        Compute the 2nd derivatives of the terms of this objective function.

        Note that because each term only depends on the corresponding probability,
        this is just an element-wise 2nd derivative, i.e. the resulting values are
        the 2nd-derivatives of the `local_function` at each
        (probability, count, total-count) value.

        Parameters
        ----------
        probs : numpy.ndarray
            Array of probability values.

        counts : numpy.ndarray
            Array of count values.

        total_counts : numpy.ndarray
            Array of total count values.

        freqs : numpy.ndarray
            Array of frequency values.  This should always equal `counts / total_counts`
            but is supplied separately to increase performance.

        intermediates : tuple, optional
            Used internally to speed up computations.

        Returns
        -------
        numpy.ndarray
            A 1D array of length equal to that of each array argument.
        """
        raise NotImplementedError("Derivatives not implemented for TVD yet!")

    #Required zero-term methods for omitted probs support in model-based objective functions
    def zero_freq_terms(self, total_counts, probs):
        """
        Evaluate objective function terms with zero frequency (where count and frequency are zero).

        Such terms are treated specially because, for some objective functions,
        having zero frequency is a special case and must be handled differently.

        Parameters
        ----------
        total_counts : numpy.ndarray
            The total counts.

        probs : numpy.ndarray
            The probabilities.

        Returns
        -------
        numpy.ndarray
            A 1D array of the same length as `total_counts` and `probs`.
        """
        return 0.5 * _np.abs(probs)

    def zero_freq_dterms(self, total_counts, probs):
        """
        Evaluate the derivative of zero-frequency objective function terms.

        Zero frequency terms are treated specially because, for some objective functions,
        these are a special case and must be handled differently.  Derivatives are
        evaluated element-wise, i.e. the i-th element of the returned array is the
        derivative of the i-th term with respect to the i-th probability (derivatives
        with respect to all other probabilities are zero because of the function structure).

        Parameters
        ----------
        total_counts : numpy.ndarray
            The total counts.

        probs : numpy.ndarray
            The probabilities.

        Returns
        -------
        numpy.ndarray
            A 1D array of the same length as `total_counts` and `probs`.
        """
        raise NotImplementedError("Derivatives not implemented for TVD yet!")

    def zero_freq_hterms(self, total_counts, probs):
        """
        Evaluate the 2nd derivative of zero-frequency objective function terms.

        Zero frequency terms are treated specially because, for some objective functions,
        these are a special case and must be handled differently.  Derivatives are
        evaluated element-wise, i.e. the i-th element of the returned array is the
        2nd derivative of the i-th term with respect to the i-th probability (derivatives
        with respect to all other probabilities are zero because of the function structure).

        Parameters
        ----------
        total_counts : numpy.ndarray
            The total counts.

        probs : numpy.ndarray
            The probabilities.

        Returns
        -------
        numpy.ndarray
            A 1D array of the same length as `total_counts` and `probs`.
        """
        raise NotImplementedError("Derivatives not implemented for TVD yet!")


class TimeIndependentMDCObjectiveFunction(MDCObjectiveFunction):
    """
    A time-independent model-based (:class:`MDCObjectiveFunction`-derived) objective function.

    Parameters
    ----------
    raw_objfn : RawObjectiveFunction
        The raw objective function - specifies how probability and count values
        are turned into objective function values.

    mdl : Model
        The model - specifies how parameter values are turned into probabilities
        for each circuit outcome.

    dataset : DataSet
        The data set - specifies how counts and total_counts are obtained for each
        circuit outcome.

    circuits : list or CircuitList
        The circuit list - specifies what probabilities and counts this objective
        function compares.  If `None`, then the keys of `dataset` are used.

    regularization : dict, optional
        Regularization values.

    penalties : dict, optional
        Penalty values.  Penalties usually add additional (penalty) terms to the sum
        of per-circuit-outcome contributions that evaluate to the objective function.

    resource_alloc : ResourceAllocation, optional
        Available resources and how they should be allocated for computations.

    name : str, optional
        A name for this objective function (can be anything).

    description : str, optional
        A description for this objective function (can be anything)

    verbosity : int, optional
        Level of detail to print to stdout.

    enable_hessian : bool, optional
        Whether hessian calculations are allowed.  If `True` then more resources are
        needed.  If `False`, calls to hessian-requiring function will result in an
        error.
    """

    @classmethod
    def builder(cls, name=None, description=None, regularization=None, penalties=None, **kwargs):
        """
        Create an :class:`ObjectiveFunctionBuilder` that builds an objective function of this type.

        Parameters
        ----------
        name : str, optional
            A name for the built objective function (can be anything).

        description : str, optional
            A description for the built objective function (can be anything)

        regularization : dict, optional
            Regularization values.

        penalties : dict, optional
            Penalty values.

        Returns
        -------
        ObjectiveFunctionBuilder
        """
        return ObjectiveFunctionBuilder(cls, name, description, regularization, penalties, **kwargs)

    @classmethod
    def _create_mdc_store(cls, model, dataset, circuits, resource_alloc,
                          method_names=('fn',), array_types=(), verbosity=0):
        # Note: array_types should not include the types used by the created objective function (store) or by the
        # intermediate variables in `method_names` methods.  It is for *additional* arrays, usually the intermediates
        # used within an optimization or other computation that uses this objective function.

        #Array types are used to construct memory estimates (as a function of element number, etc) for layout creation.
        # They account for memory used in:
        #  1) an optimization method (if present),
        #  2a) memory taken by (this) store itself - mirrors allocations in __init__ below.
        #  2b) intermediate memory allocated by methods of the created object (possibly an objective function)
        array_types += cls.compute_array_types(method_names, model.sim)
        return ModelDatasetCircuitsStore(model, dataset, circuits, resource_alloc, array_types, None, verbosity)

    @classmethod
    def create_from(cls, raw_objfn, model, dataset, circuits, resource_alloc=None, penalties=None,
                    verbosity=0, method_names=('fn',), array_types=()):
        mdc_store = cls._create_mdc_store(model, dataset, circuits, resource_alloc, method_names,
                                          array_types, verbosity)
        return cls(raw_objfn, mdc_store, penalties, verbosity)

    @classmethod
    def _array_types_for_method(cls, method_name, fsim):
        #FUTURE: add more from with the raw_objfn calls within each of these fns, e.g. 'lsvec'?
        if method_name == 'lsvec': return fsim._array_types_for_method('bulk_fill_probs') + ('e',)
        if method_name == 'terms': return fsim._array_types_for_method('bulk_fill_probs') + ('e',)
        if method_name == 'dlsvec': return fsim._array_types_for_method('bulk_fill_dprobs') + ('e', 'e')
        if method_name == 'dterms': return fsim._array_types_for_method('bulk_fill_dprobs')
        if method_name == 'hessian_brute': return fsim._array_types_for_method('bulk_fill_hprobs') \
           + ('e', 'e', 'epp', 'epp', 'PP')
        if method_name == 'hessian': return fsim._array_types_for_method('_bulk_hprobs_by_block_singleatom') + ('PP',)
        if method_name == 'approximate_hessian': return fsim._array_types_for_method('bulk_fill_dprobs') + ('e', 'PP')
        return super()._array_types_for_method(method_name, fsim)

    @classmethod
    def compute_array_types(cls, method_names, fsim):
        # array types for "persistent" arrays - those allocated as part of this object
        # (not-intermediate). These are filled in other routines and *not* included in
        # the output of _array_types_for_method since these are *not* allocated in methods.
        array_types = ('e',) * 4  # self.probs + 3x add_count_vectors
        if any([x in ('dlsvec', 'dterms', 'dpercircuit', 'jacobian', 'approximate_hessian', 'hessian')
                for x in method_names]):
            array_types += ('ep',)

        # array types for methods
        for method_name in method_names:
            array_types += cls._array_types_for_method(method_name, fsim)

        return array_types

    def __init__(self, raw_objfn, mdc_store, penalties=None, verbosity=0):

        super().__init__(raw_objfn, mdc_store, verbosity)

        if penalties is None: penalties = {}
        self.ex = self.set_penalties(**penalties)
        self.local_ex = self.ex if self._process_penalties else 0
        # "extra" (i.e. beyond the (circuit,spamlabel)) rows of jacobian

        #Setup underlying EvaluatedModelDatasetCircuitsStore object
        #  Allocate peristent memory - (these are members of EvaluatedModelDatasetCircuitsStore)
        self.initial_allocated_memory = self.resource_alloc.allocated_memory

        #Note: allocate probs as a local array in case we want to gather it (though objfn routines don't need this)
        self.probs, self._probs_shm = self.layout.allocate_local_array('e', 'd', self.resource_alloc, track_memory=True)
        self.obj, self._obj_shm = self.layout.allocate_local_array('e', 'd', self.resource_alloc, track_memory=True,
                                                                   extra_elements=self.ex)

        self.hos_jac = self._jac_shm = None
        if 'ep' in self.array_types:
            self.jac, self._jac_shm = self.layout.allocate_local_array('ep', 'd', self.resource_alloc, track_memory=True,
                                                                       extra_elements=self.ex)

        #self.maxCircuitLength = max([len(x) for x in self.circuits])
        # If desired, we may need to make it local to this processor, which may not have data for all of self.circuits

        self.add_count_vectors()  # allocates 3x 'E' arrays
        self.add_omitted_freqs()  # sets self.first and more

    def __del__(self):
        # Reset the allocated memory to the value it had in __init__, effectively releasing the allocations made there.
        self.resource_alloc.reset(allocated_memory=self.initial_allocated_memory)
        _smt.cleanup_shared_ndarray(self._probs_shm)
        _smt.cleanup_shared_ndarray(self._obj_shm)
        _smt.cleanup_shared_ndarray(self._jac_shm)

    #Model-based regularization and penalty support functions
    def set_penalties(self, regularize_factor=0, cptp_penalty_factor=0, spam_penalty_factor=0,
                      errorgen_penalty_factor=0, forcefn_grad=None, shift_fctr=100,
                      prob_clip_interval=(-10000, 1000)):

        """
        Set penalty terms.

        Parameters
        ----------
        regularize_factor : float, optional
            The prefactor of a L1 regularization term that penalizes parameter vector
            elements that exceed an absolute value of 1.0.  Adds a penalty term:
            `regularize_factor * max(0, |parameter_value| - 1.0)` for each model parameter.

        cptp_penalty_factor : float, optional
            The prefactor of a term that penalizes non-CPTP operations.  Specifically, adds a
            `cptp_penalty_factor * sqrt(tracenorm(choi_matrix))` penalty utilizing each operation's
            (gate's) Choi matrix.

        spam_penalty_factor : float, optional
            The prefactor of a term that penalizes invalid SPAM operations.  Specifically, adds a
            `spam_penalty_factor * sqrt(tracenorm(spam_op))` penalty where `spam_op` runs over
            each state preparation's density matrix and each effect vector's matrix.

        errorgen_penalty_factor : float, optional
            The prefactor of a term that penalizes nonzero error generators.  Specifically, adds a
            `errorgen_penalty_factor * sqrt(sum_i(|errorgen_coeff_i|))` penalty where the sum ranges
            over all the error generator coefficients of each model operation.

        forcefn_grad : numpy.ndarray, optional
            The gradient of a "forcing function" that is added to the objective function.  This is
            used in the calculation of linear-response error bars.

        shift_fctr : float, optional
            An adjustment prefactor for computing the "shift" that serves as a constant offset of
            the forcing function, i.e. the forcing function (added to the objective function) is
            essentially `ForceFn = force_shift + dot(forcefn_grad, parameter_vector)`, and
            `force_shift = shift_fctr * ||forcefn_grad|| * (||forcefn_grad|| + ||parameter_vector||)`.
            Here `||` indicates a frobenius norm.  The idea behind all this is that `ForceFn` as
            given above *must* remain positive (for least-squares optimization), and so `shift_fctr`
            must be large enough to ensure this is the case.  Usually you don't need to alter the
            default value.

        prob_clip_interval : tuple, optional
            A `(min, max)` tuple that specifies the minium (possibly negative) and maximum values
            allowed for probabilities generated by the model.  If the model gives probabilities
            outside this range they are clipped to `min` or `max`.  These values can be quite
            generous, as the optimizers are quite tolerant of badly behaved probabilities.

        Returns
        -------
        int
            The number of penalty terms.
        """
        self.regularize_factor = regularize_factor
        self.cptp_penalty_factor = cptp_penalty_factor
        self.spam_penalty_factor = spam_penalty_factor
        self.errorgen_penalty_factor = errorgen_penalty_factor
        self.forcefn_grad = forcefn_grad

        self.prob_clip_interval = prob_clip_interval  # not really a "penalty" per se, but including it as one
        # gives the user the ability to easily set it if they ever need to (unlikely)

        self._process_penalties = self.layout.part_of_final_atom_processor \
                                  if isinstance(self.layout, _DistributableCOPALayout) else True

        ex = 0  # Compute "extra" number of terms/lsvec-element/rows-of-jacobian beyond evaltree elements

        if forcefn_grad is not None:
            ex += forcefn_grad.shape[0]
            ffg_norm = _np.linalg.norm(forcefn_grad)
            start_norm = _np.linalg.norm(self.model.to_vector())
            self.forceShift = ffg_norm * (ffg_norm + start_norm) * shift_fctr
            #used to keep forceShift - _np.dot(forcefn_grad,paramvec) positive (Note: not analytic, just a heuristic!)

        if self.regularize_factor != 0: ex += self.global_nparams
        if self.cptp_penalty_factor != 0: ex += _cptp_penalty_size(self.model)
        if self.spam_penalty_factor != 0: ex += _spam_penalty_size(self.model)
        if self.errorgen_penalty_factor != 0: ex += _errorgen_penalty_size(self.model)

        return ex

    def _lspenaltyvec(self, paramvec):
        """
        The least-squares penalty vector, an array of the square roots of the penalty terms.

        Parameters
        ----------
        paramvec : numpy.ndarray
            The vector of (model) parameters to evaluate the objective function at.

        Returns
        -------
        numpy.ndarray
        """
        if self.forcefn_grad is not None:
            force_vec = self.forceShift - _np.dot(self.forcefn_grad, self.model.to_vector())
            assert(_np.all(force_vec >= 0)), "Inadequate forcing shift!"
            forcefn_penalty = _np.sqrt(force_vec)
        else: forcefn_penalty = []

        if self.regularize_factor != 0:
            paramvec_norm = self.regularize_factor * _np.array([max(0, absx - 1.0) for absx in map(abs, paramvec)], 'd')
        else: paramvec_norm = []  # so concatenate ignores

        if self.cptp_penalty_factor > 0:
            cp_penalty_vec = _cptp_penalty(self.model, self.cptp_penalty_factor, self.opBasis)
        else: cp_penalty_vec = []  # so concatenate ignores

        if self.spam_penalty_factor > 0:
            spam_penalty_vec = _spam_penalty(self.model, self.spam_penalty_factor, self.opBasis)
        else: spam_penalty_vec = []  # so concatenate ignores

        if self.errorgen_penalty_factor > 0:
            errorgen_penalty_vec = _errorgen_penalty(self.model, self.errorgen_penalty_factor)
        else:
            errorgen_penalty_vec = []

        return _np.concatenate((forcefn_penalty, paramvec_norm, cp_penalty_vec, spam_penalty_vec, errorgen_penalty_vec))

    def _penaltyvec(self, paramvec):
        """
        The penalty vector, an array of all the penalty terms.

        Parameters
        ----------
        paramvec : numpy.ndarray
            The vector of (model) parameters to evaluate the objective function at.

        Returns
        -------
        numpy.ndarray
        """
        return self._lspenaltyvec(paramvec)**2

    def _fill_lspenaltyvec_jac(self, paramvec, lspenaltyvec_jac):
        """
        Fill `lspenaltyvec_jac` with the jacobian of the least-squares (sqrt of the) penalty vector.

        Parameters
        ----------
        paramvec : numpy.ndarray
            The vector of (model) parameters to evaluate the objective function at.

        lspenaltyvec_jac : numpy.ndarray
            The array to fill.

        Returns
        -------
        None
        """
        off = 0

        # wrtslice gives the subset of all the model parameters that this processor is responsible for
        # computing derivatives with respect to.
        wrtslice = self.layout.global_param_slice if isinstance(self.layout, _DistributableCOPALayout) \
                   else slice(0, len(paramvec))  # all params

        if self.forcefn_grad is not None:
            n = self.forcefn_grad.shape[0]
            lspenaltyvec_jac[off:off + n, :] = -self.forcefn_grad
            off += n

        if self.regularize_factor > 0:
            n = len(paramvec)
            lspenaltyvec_jac[off:off + n, :] = _np.diag([(self.regularize_factor * _np.sign(x) if abs(x) > 1.0 else 0.0)
                                                         for x in paramvec[wrtslice]])  # (N,N)
            off += n

        if self.cptp_penalty_factor > 0:
            off += _cptp_penalty_jac_fill(
                lspenaltyvec_jac[off:, :], self.model, self.cptp_penalty_factor, self.opBasis, wrtslice)

        if self.spam_penalty_factor > 0:
            off += _spam_penalty_jac_fill(
                lspenaltyvec_jac[off:, :], self.model, self.spam_penalty_factor, self.opBasis, wrtslice)

<<<<<<< HEAD
        assert(off == self.local_ex)
=======
        if self.errorgen_penalty_factor > 0:
            off += _errorgen_penalty_jac_fill(
                lspenaltyvec_jac[off:, :], self.model, self.errorgen_penalty_factor)

        assert(off == self.ex)
>>>>>>> c5c32a1c

    def _fill_dterms_penalty(self, paramvec, terms_jac):
        """
        Fill `terms_jac` with the jacobian of the penalty vector.

        Parameters
        ----------
        paramvec : numpy.ndarray
            The vector of (model) parameters to evaluate the objective function at.

        terms_jac : numpy.ndarray
            The array to fill.

        Returns
        -------
        None
        """
        # terms_penalty = ls_penalty**2
        # terms_penalty_jac = 2 * ls_penalty * ls_penalty_jac
        self._fill_lspenaltyvec_jac(paramvec, terms_jac)
        terms_jac[:, :] *= 2 * self._lspenaltyvec(paramvec)[:, None]

    #Omitted-probability support functions

    def _omitted_prob_first_terms(self, probs):
        """
        Extracts the value of the first term for each circuit that has omitted probabilities.

        Nonzero probabilities may be predicted for circuit outcomes that
        never occur in the data, and therefore do not produce "terms" for
        the objective function sum.  Yet, in many objective functions, zero-
        frequency terms that have non-zero probabilities still produce a
        non-zero contribution and must be included.  This is performed by
        adding these "omitted-probability" contributions to the first
        (nonzero-frequncy, thus present) term corresponding to the given
        circuit.  This function computes these omitted (zero-frequency)
        terms and returns them in an array of length equal to the number
        of circuits with omitted-probability contributions.

        Parameters
        ----------
        probs : numpy.ndarray
            The (full) vector of probabilities. Length is equal to the
            total number of circuit outcomes (not the length of the
            returned array).

        Returns
        -------
        numpy.ndarray
        """
        omitted_probs = 1.0 - _np.array([_np.sum(probs[self.layout.indices_for_index(i)])
                                         for i in self.indicesOfCircuitsWithOmittedData])
        return self.raw_objfn.zero_freq_terms(self.total_counts[self.firsts], omitted_probs)
        #DEBUG TODO REMOVE
        #if debug and (self.comm is None or self.comm.Get_rank() == 0):
        #    print(" omitted_probs range = ", _np.min(omitted_probs), _np.max(omitted_probs))
        #    p0 = 1.0 / (0.5 * (1. + self.alpha) / (self.x1**(2 + self.alpha) * self.fmin))
        #    print(" nSparse = ",len(self.firsts), " nOmitted >p0=", _np.count_nonzero(omitted_probs >= p0),
        #          " <0=", _np.count_nonzero(omitted_probs < 0))
        #    print(" |v(post-sparse)|^2 = ",_np.sum(v))

    def _update_lsvec_for_omitted_probs(self, lsvec, probs):
        """
        Updates the least-squares vector `lsvec`, adding the omitted-probability contributions.

        Parameters
        ----------
        lsvec : numpy.ndarray
            Vector of least-squares (sqrt of terms) objective function values *before* adding
            omitted-probability contributions.  This function updates this array.

        probs : numpy.ndarray
            The (full) vector of probabilities. Length is equal to the
            total number of circuit outcomes.

        Returns
        -------
        None
        """
        # lsvec = sqrt(terms) => sqrt(terms + zerofreqfn(omitted))
        lsvec[self.firsts] = _np.sqrt(lsvec[self.firsts]**2 + self._omitted_prob_first_terms(probs))

    def _update_terms_for_omitted_probs(self, terms, probs):
        """
        Updates the terms vector `terms`, adding the omitted-probability contributions.

        Parameters
        ----------
        terms : numpy.ndarray
            Vector of objective function term values *before* adding
            omitted-probability contributions.  This function updates this array.

        probs : numpy.ndarray
            The (full) vector of probabilities. Length is equal to the
            total number of circuit outcomes.

        Returns
        -------
        None
        """
        # terms => terms + zerofreqfn(omitted)
        terms[self.firsts] += self._omitted_prob_first_terms(probs)
        #DEBUG TODO REMOVE
        #if debug and (self.comm is None or self.comm.Get_rank() == 0):
        #    print(" vrange2 = ",_np.min(v),_np.max(v))
        #    print(" omitted_probs range = ", _np.min(omitted_probs), _np.max(omitted_probs))
        #    p0 = 1.0 / ((0.5 / self.fmin) * 1.0 / self.x1**2)
        #    print(" nSparse = ",len(self.firsts), " nOmitted >p0=", _np.count_nonzero(omitted_probs >= p0),
        #          " <0=", _np.count_nonzero(omitted_probs < 0))
        #    print(" |v(post-sparse)|^2 = ",_np.sum(v))

    def _omitted_prob_first_dterms(self, probs):
        """
        Compute the derivative of the first-terms vector returned by :method:`_omitted_prob_first_terms`.

        This derivative is just with respect to the *probabilities*, not the
        model parameters, as it anticipates a final dot product with the jacobian
        of the computed probabilities with respect to the model parameters (see
        :method:`_update_dterms_for_omitted_probs`).

        Parameters
        ----------
        probs : numpy.ndarray
            The (full) vector of probabilities. Length is equal to the
            total number of circuit outcomes.

        Returns
        -------
        numpy.ndarray
            Vector of the derivatives of the term values with respect
            to the corresponding probability.  As such, this is a 1D
            array of length equal to the number of circuits with omitted
            contributions.
        """
        omitted_probs = 1.0 - _np.array([_np.sum(probs[self.layout.indices_for_index(i)])
                                         for i in self.indicesOfCircuitsWithOmittedData])
        return self.raw_objfn.zero_freq_dterms(self.total_counts[self.firsts], omitted_probs)

    def _update_dterms_for_omitted_probs(self, dterms, probs, dprobs_omitted_rowsum):
        # terms => terms + zerofreqfn(omitted)
        # dterms => dterms + dzerofreqfn(omitted) * domitted  (and domitted = (-omitted_rowsum))
        """
        Updates term jacobian to account for omitted probabilities.

        Parameters
        ----------
        dterms : numpy.ndarray
            Jacobian of terms before and omitted-probability contributions are added.
            This array is updated by this function.

        probs : numpy.ndarray
            The (full) vector of probabilities. Length is equal to the
            total number of circuit outcomes.

        dprobs_omitted_rowsum : numpy.ndarray
            An array of shape `(M,N)` where `M` is the number of circuits with
            omitted contributions and `N` is the number of model parameters.  This
            matrix results from summing up the jacobian rows of all the *present*
            probabilities for the circuit corresponding to the row.  That is, the
            i-th row of this matrix contains the summed-up derivatives of all the
            computed probabilities (i.e. present outcomes) for the i-th circuit with
            omitted probabilities. These omitted probabilities are never computed, but
            are inferred as 1.0 minus the present probabilities, so this matrix gives
            the negative of the derivative of the omitted probabilities.

        Returns
        -------
        None
        """
        dterms[self.firsts] -= self._omitted_prob_first_dterms(probs)[:, None] * dprobs_omitted_rowsum

    def _update_dlsvec_for_omitted_probs(self, dlsvec, lsvec, probs, dprobs_omitted_rowsum):
        """
        Updates least-squares vector's jacobian to account for omitted probabilities.

        Parameters
        ----------
        dlsvec : numpy.ndarray
            Jacobian of least-squares vector before and omitted-probability contributions
            are added.  This array is updated by this function.

        lsvec : numpy.ndarray
            The least-squares vector itself, as this is often helpful in this computation.
            Length is equal to the total number of circuit outcomes.

        probs : numpy.ndarray
            The (full) vector of probabilities. Length is equal to the
            total number of circuit outcomes.

        dprobs_omitted_rowsum : numpy.ndarray
            An array of shape `(M,N)` where `M` is the number of circuits with
            omitted contributions and `N` is the number of model parameters.  This
            matrix results from summing up the jacobian rows of all the *present*
            probabilities for the circuit corresponding to the row.  That is, the
            i-th row of this matrix contains the summed-up derivatives of all the
            computed probabilities (i.e. present outcomes) for the i-th circuit with
            omitted probabilities. These omitted probabilities are never computed, but
            are inferred as 1.0 minus the present probabilities, so this matrix gives
            the negative of the derivative of the omitted probabilities.

        Returns
        -------
        None
        """
        # lsvec = sqrt(terms) => sqrt(terms + zerofreqfn(omitted))
        # dlsvec = 0.5 / sqrt(terms) * dterms = 0.5 / lsvec * dterms
        #          0.5 / sqrt(terms + zerofreqfn(omitted)) * (dterms + dzerofreqfn(omitted) * domitted)
        # so dterms = 2 * lsvec * dlsvec, and
        #    new_dlsvec = 0.5 / sqrt(...) * (2 * lsvec * dlsvec + dzerofreqfn(omitted) * domitted)

        lsvec_firsts = lsvec[self.firsts]
        updated_lsvec = _np.sqrt(lsvec_firsts**2 + self._omitted_prob_first_terms(probs))
        updated_lsvec = _np.where(updated_lsvec == 0, 1.0, updated_lsvec)  # avoid 0/0 where lsvec & deriv == 0

        # dlsvec => 0.5 / updated_lsvec * (2 * lsvec * dlsvec + dzerofreqfn(omitted) * domitted) memory efficient:
        dlsvec[self.firsts] *= (lsvec_firsts / updated_lsvec)[:, None]
        dlsvec[self.firsts] -= ((0.5 / updated_lsvec) * self._omitted_prob_first_dterms(probs))[:, None] \
            * dprobs_omitted_rowsum
        #TODO: REMOVE
        #if (self.comm is None or self.comm.Get_rank() == 0):
        #    print(" |dprobs_omitted_rowsum| = ",_np.linalg.norm(dprobs_omitted_rowsum))
        #    print(" |dprobs_factor_omitted| = ",_np.linalg.norm(((0.5 / lsvec_firsts)
        #                                    * self.omitted_prob_first_dterms(probs))))
        #    print(" |jac(post-sparse)| = ",_np.linalg.norm(dlsvec))

    def _clip_probs(self):
        """ Clips the potentially shared-mem self.probs according to self.prob_clip_interval """
        if self.prob_clip_interval is not None:
            if isinstance(self.layout, _DistributableCOPALayout):
                if self.resource_alloc.layout_allocs['atom-processing'].is_host_leader:
                    _np.clip(self.probs, self.prob_clip_interval[0], self.prob_clip_interval[1], out=self.probs)
                self.resource_alloc.layout_allocs['atom-processing'].host_comm_barrier()
            else:
                _np.clip(self.probs, self.prob_clip_interval[0], self.prob_clip_interval[1], out=self.probs)

    #Objective Function

    def lsvec(self, paramvec=None, oob_check=False):
        """
        Compute the least-squares vector of the objective function.

        This is the square-root of the terms-vector returned from :method:`terms`.
        This vector is the objective function value used by a least-squares
        optimizer when optimizing this objective function.  Note that the existence
        of this quantity requires that the terms be non-negative.  If this is not
        the case, an error is raised.

        Parameters
        ----------
        paramvec : numpy.ndarray, optional
            The vector of (model) parameters to evaluate the objective function at.
            If `None`, then the model's current parameter vector is used (held internally).

        oob_check : bool, optional
            Whether the objective function should raise an error if it is being
            evaluated in an "out of bounds" region.

        Returns
        -------
        numpy.ndarray
            An array of shape `(nElements,)` where `nElements` is the number
            of circuit outcomes.
        """

        tm = _time.time()
        if paramvec is not None:
            self.model.from_vector(paramvec)
        else:
            paramvec = self.model.to_vector()
        lsvec = self.obj.view()

        # Whether this rank is the "leader" of all the processors accessing the same shared self.jac and self.probs mem.
        #  Only leader processors should modify the contents of the shared memory, so we only apply operations *once*
        #  `unit_ralloc` is the group of all the procs targeting same destination into self.obj
        unit_ralloc = self.resource_alloc.layout_allocs['atom-processing'] \
                      if isinstance(self.layout, _DistributableCOPALayout) else self.resource_alloc
        shared_mem_leader = unit_ralloc.is_host_leader

        with self.resource_alloc.temporarily_track_memory(self.nelements):  # 'e' (lsvec)
            self.model.sim.bulk_fill_probs(self.probs, self.layout, self.resource_alloc)  # syncs shared mem
            self._clip_probs()  # clips self.probs in place w/shared mem sync

            if oob_check:  # Only used for termgap cases
                if not self.model.sim.bulk_test_if_paths_are_sufficient(self.layout, self.probs,
                                                                        self.resource_alloc, verbosity=1):
                    raise ValueError("Out of bounds!")  # signals LM optimizer

            if shared_mem_leader:
                lsvec_no_penalty = self.raw_objfn.lsvec(self.probs, self.counts, self.total_counts, self.freqs)
                lsvec[:] = _np.concatenate((lsvec_no_penalty, self._lspenaltyvec(paramvec))) \
                           if self._process_penalties else lsvec_no_penalty

        if self.firsts is not None and shared_mem_leader:
            self._update_lsvec_for_omitted_probs(lsvec, self.probs)
        unit_ralloc.host_comm_barrier()  # have non-leader procs wait for leaders to set shared mem

        self.raw_objfn.resource_alloc.profiler.add_time("LS OBJECTIVE", tm)
        assert(lsvec.shape == (self.nelements + self.local_ex,))
        return lsvec

    def terms(self, paramvec=None):
        """
        Compute the terms of the objective function.

        The "terms" are the per-circuit-outcome values that get summed together
        to result in the objective function value.

        Parameters
        ----------
        paramvec : numpy.ndarray, optional
            The vector of (model) parameters to evaluate the objective function at.
            If `None`, then the model's current parameter vector is used (held internally).

        Returns
        -------
        numpy.ndarray
            An array of shape `(nElements,)` where `nElements` is the number
            of circuit outcomes.
        """
        tm = _time.time()
        if paramvec is not None: self.model.from_vector(paramvec)
        else: paramvec = self.model.to_vector()
        terms = self.obj.view()

        # Whether this rank is the "leader" of all the processors accessing the same shared self.jac and self.probs mem.
        #  Only leader processors should modify the contents of the shared memory, so we only apply operations *once*
        #  `unit_ralloc` is the group of all the procs targeting same destination into self.obj
        unit_ralloc = self.resource_alloc.layout_allocs['atom-processing'] \
                      if isinstance(self.layout, _DistributableCOPALayout) else self.resource_alloc
        shared_mem_leader = unit_ralloc.is_host_leader

        with self.resource_alloc.temporarily_track_memory(self.nelements):  # 'e' (terms)
            self.model.sim.bulk_fill_probs(self.probs, self.layout, self.resource_alloc)
            self._clip_probs()  # clips self.probs in place w/shared mem sync

            if shared_mem_leader:
                terms_no_penalty = self.raw_objfn.terms(self.probs, self.counts, self.total_counts, self.freqs)
                terms[:] = _np.concatenate((terms_no_penalty, self._penaltyvec(paramvec))) \
                           if self._process_penalties else terms_no_penalty

        if self.firsts is not None and shared_mem_leader:
            self._update_terms_for_omitted_probs(terms, self.probs)
        unit_ralloc.host_comm_barrier()  # have non-leader procs wait for leaders to set shared mem

        self.raw_objfn.resource_alloc.profiler.add_time("TERMS OBJECTIVE", tm)
        assert(terms.shape == (self.nelements + self.local_ex,))
        return terms

    # Jacobian function
    def dlsvec(self, paramvec=None):
        """
        The derivative (jacobian) of the least-squares vector.

        Derivatives are taken with respect to model parameters.

        Parameters
        ----------
        paramvec : numpy.ndarray, optional
            The vector of (model) parameters to evaluate the objective function at.
            If `None`, then the model's current parameter vector is used (held internally).

        Returns
        -------
        numpy.ndarray
            An array of shape `(nElements,nParams)` where `nElements` is the number
            of circuit outcomes and `nParams` is the number of model parameters.
        """
        tm = _time.time()
        dprobs = self.jac[0:self.nelements, :]  # avoid mem copying: use jac mem for dprobs
        dprobs.shape = (self.nelements, self.nparams)
        if paramvec is not None:
            self.model.from_vector(paramvec)
        else:
            paramvec = self.model.to_vector()

        # Whether this rank is the "leader" of all the processors accessing the same shared self.jac and self.probs mem.
        #  Only leader processors should modify the contents of the shared memory, so we only apply operations *once*
        #  `unit_ralloc` is the group of all the procs targeting same destination into self.jac
        unit_ralloc = self.resource_alloc.layout_allocs['param-processing'] \
                      if isinstance(self.layout, _DistributableCOPALayout) else self.resource_alloc
        shared_mem_leader = unit_ralloc.is_host_leader

        with self.resource_alloc.temporarily_track_memory(2 * self.nelements):  # 'e' (dg_dprobs, lsvec)
            #OLD jac distribution method
            # Usual: rootcomm -this_fn-> atom_comm (sub_comm) -> block_comm  
            # New: rootcomm -> jac_slice_comm -this_fn-> atom_comm (sub_comm) -> block_comm  (??)
            # it could be that the comm in resource_alloc is already split for jac distribution, but this
            # would mean code that doesn't compute jacobians would be less efficient.
            # maybe hold a jac_slice_comm that is different?
            # break up:  N procs = Natom_eaters * Nprocs_per_atom_eater ;  Nprocs_per_atom_eater = Nparamblk_eaters * Nprocs_per_paramblk_eater
            #wrtSlice = resource_alloc.jac_slice if (resource_alloc.jac_distribution_method == "columns") \
            #           else slice(0, self.model.num_params)

            self.model.sim.bulk_fill_dprobs(dprobs, self.layout, self.probs, self.resource_alloc)  # wrtSlice)
            self._clip_probs()  # clips self.probs in place w/shared mem sync

            if shared_mem_leader:
                if self.firsts is not None:
                    for ii, i in enumerate(self.indicesOfCircuitsWithOmittedData):
                        self.dprobs_omitted_rowsum[ii, :] = _np.sum(dprobs[self.layout.indices_for_index(i), :], axis=0)
    
                #if shared_mem_leader:  # Note: no need for barrier directly below as barrier further down suffices
                dg_dprobs, lsvec = self.raw_objfn.dlsvec_and_lsvec(self.probs, self.counts, self.total_counts,
                                                                   self.freqs)
                dprobs *= dg_dprobs[:, None]
                # (nelements,N) * (nelements,1)   (N = dim of vectorized model)
                # this multiply also computes jac, which is just dprobs
                # with a different shape (jac.shape == [nelements,nparams])

        if shared_mem_leader:  # only "leader" modifies shared mem (dprobs & self.jac)
            if self.firsts is not None:
                #Note: lsvec is assumed to be *not* updated w/omitted probs contribution
                self._update_dlsvec_for_omitted_probs(dprobs, lsvec, self.probs, self.dprobs_omitted_rowsum)
    
            if self._process_penalties and shared_mem_leader:
                self._fill_lspenaltyvec_jac(paramvec, self.jac[self.nelements:, :])  # jac.shape == (nelements+N,N)
        unit_ralloc.host_comm_barrier()  # have non-leader procs wait for leaders to set shared mem

        # REMOVE => unit tests?
        #if self.check_jacobian: _opt.check_jac(lambda v: self.lsvec(
        #    v), paramvec, self.jac, tol=1e-3, eps=1e-6, errType='abs')  # TO FIX

        # dpr has shape == (nCircuits, nDerivCols), weights has shape == (nCircuits,)
        # return shape == (nCircuits, nDerivCols) where ret[i,j] = dP[i,j]*(weights+dweights*(p-f))[i]
        self.raw_objfn.resource_alloc.profiler.add_time("JACOBIAN", tm)
        return self.jac

    def dterms(self, paramvec=None):
        """
        Compute the jacobian of the terms of the objective function.

        The "terms" are the per-circuit-outcome values that get summed together
        to result in the objective function value.  Differentiation is with
        respect to model parameters.

        Parameters
        ----------
        paramvec : numpy.ndarray, optional
            The vector of (model) parameters to evaluate the objective function at.
            If `None`, then the model's current parameter vector is used (held internally).

        Returns
        -------
        numpy.ndarray
            An array of shape `(nElements,nParams)` where `nElements` is the number
            of circuit outcomes and `nParams` is the number of model parameters.
        """
        tm = _time.time()
        dprobs = self.jac[0:self.nelements, :]  # avoid mem copying: use jac mem for dprobs
        dprobs.shape = (self.nelements, self.nparams)
        if paramvec is not None:
            self.model.from_vector(paramvec)
        else:
            paramvec = self.model.to_vector()

        # Whether this rank is the "leader" of all the processors accessing the same shared self.jac and self.probs mem.
        #  Only leader processors should modify the contents of the shared memory, so we only apply operations *once*
        #  `unit_ralloc` is the group of all the procs targeting same destination into self.jac
        unit_ralloc = self.resource_alloc.layout_allocs['param-processing'] \
                      if isinstance(self.layout, _DistributableCOPALayout) else self.resource_alloc
        shared_mem_leader = unit_ralloc.is_host_leader

        with self.resource_alloc.temporarily_track_memory(2 * self.nelements):  # 'e' (dg_dprobs, lsvec)
            self.model.sim.bulk_fill_dprobs(dprobs, self.layout, self.probs, self.resource_alloc)
            self._clip_probs()  # clips self.probs in place w/shared mem sync

            if shared_mem_leader:
                if self.firsts is not None:
                    for ii, i in enumerate(self.indicesOfCircuitsWithOmittedData):
                        self.dprobs_omitted_rowsum[ii, :] = _np.sum(dprobs[self.layout.indices_for_index(i), :], axis=0)
    
                #if shared_mem_leader:  # Note: barrier below work suffices for this condition too
                dprobs *= self.raw_objfn.dterms(self.probs, self.counts, self.total_counts, self.freqs)[:, None]
                # (nelements,N) * (nelements,1)   (N = dim of vectorized model)
                # this multiply also computes jac, which is just dprobs
                # with a different shape (jac.shape == [nelements,nparams])

        if shared_mem_leader:
            if self.firsts is not None:
                self._update_dterms_for_omitted_probs(dprobs, probs, self.dprobs_omitted_rowsum)
    
            if self._process_penalties:
                self._fill_dterms_penalty(paramvec, self.jac[self.nelements:, :])  # jac.shape == (nelements+N,N)
        unit_ralloc.host_comm_barrier()  # have non-leader procs wait for leaders to set shared mem

        # REMOVE => unit tests
        #if self.check_jacobian: _opt.check_jac(lambda v: self.lsvec(
        #    v), paramvec, self.jac, tol=1e-3, eps=1e-6, errType='abs')  # TO FIX

        # dpr has shape == (nCircuits, nDerivCols), weights has shape == (nCircuits,)
        # return shape == (nCircuits, nDerivCols) where ret[i,j] = dP[i,j]*(weights+dweights*(p-f))[i]
        self.raw_objfn.resource_alloc.profiler.add_time("JACOBIAN", tm)
        return self.jac

    def hessian_brute(self, paramvec=None):
        """
        Computes the Hessian using a brute force approach.

        Parameters
        ----------
        paramvec : numpy.ndarray, optional
            The vector of (model) parameters to evaluate the objective function at.
            If `None`, then the model's current parameter vector is used (held internally).

        Returns
        -------
        numpy.ndarray
            The hessian of this objective function, of shape `(N,N)` where `N` is
            the number of model parameters.
        """
        if self.firsts is not None:
            raise NotImplementedError("Brute-force Hessian not implemented for sparse data (yet)")

        # Whether this rank is the "leader" of all the processors accessing the same shared self.jac and self.probs mem.
        #  Only leader processors should modify the contents of the shared memory, so we only apply operations *once*
        unit_ralloc = self.resource_alloc.layout_allocs['param2-processing'] \
                      if isinstance(self.layout, _DistributableCOPALayout) else self.resource_alloc
        shared_mem_leader = unit_ralloc.is_host_leader

        #General idea of what we're doing:
        # Let f(pv) = g(probs(pv)), and let there be nelements elements (i.e. probabilities) & len(pv) == N
        #  => df/dpv = dg/dprobs * dprobs/dpv = (nelements,) * (nelements,N)
        #  => d2f/dpv1dpv2 = d/dpv2( dg/dprobs * dprobs/dpv1 )
        #                  = (d2g/dprobs2 * dprobs/dpv2) * dprobs/dpv1 + dg/dprobs * d2probs/dpv1dpv2
        #                  =  (KM,)       * (KM,N2)       * (KM,N1)    + (KM,)     * (KM,N1,N2)
        # Note that we need to end up with an array with shape (KM,N1,N2), and so we need to swap axes of first term

        if paramvec is not None: self.model.from_vector(paramvec)
        dprobs = self.jac[0:self.nelements, :]  # avoid mem copying: use jac mem for dprobs
        dprobs2, dprobs2_shm = self.layout.allocate_local_array('ep2', 'd', self.resource_alloc)  # in case param2 slice is different
        hprobs, hprobs_shm = self.layout.allocate_local_array('epp', 'd', self.resource_alloc)

        # 'e', 'epp' (dg_dprobs, d2g_dprobs2, temporary variable dprobs_dp2 * dprobs_dp1 )
        with self.resource_alloc.temporarily_track_memory(2 * self.nelements + self.nelements * self.nparams**2):
            self.model.sim.bulk_fill_hprobs(hprobs, self.layout, self.probs, dprobs, dprobs2, self.resource_alloc)
            self._clip_probs()  # clips self.probs in place w/shared mem sync

            dg_dprobs = self.raw_objfn.dterms(self.probs, self.counts, self.total_counts, self.freqs)[:, None, None]
            d2g_dprobs2 = self.raw_objfn.hterms(self.probs, self.counts, self.total_counts, self.freqs)[:, None, None]
            dprobs_dp1 = dprobs[:, :, None]  # (nelements,N,1)
            dprobs_dp2 = dprobs2[:, None, :]  # (nelements,1,N)

            #hessian = d2g_dprobs2 * dprobs_dp2 * dprobs_dp1 + dg_dprobs * hprobs
            # do the above line in a more memory efficient way:
            hessian = hprobs
            if shared_mem_leader:
                hessian *= dg_dprobs
                hessian += d2g_dprobs2 * dprobs_dp2 * dprobs_dp1
            unit_ralloc.host_comm_barrier()  # have non-leader procs wait for leaders to set shared mem

        ret = _np.sum(hessian, axis=0)  # sum over operation sequences and spam labels => (N)
        unit_ralloc.host_comm_barrier()  # ensure sum is performed before we free anything
        _smt.cleanup_shared_ndarray(hprobs_shm)
        _smt.cleanup_shared_ndarray(dprobs2_shm)
        #NOTE: it doesn't seem like we need shared memory at all here - only if we were returning
        # a portion of it... would need a fill_ function to make this useful/needed TODO - remove shared mem above?
        #TODO - expand allocate_local_array to take hessian array shape and return this value?
        
        return self._gather_hessian(ret)  # ret is just the part of the Hessian that this processor "owns"

    def approximate_hessian(self, paramvec=None):
        #Almost the same as function above but drops hprobs term
        """
        Compute an approximate Hessian of this objective function.

        This is typically much less expensive than :method:`hessian` and
        does not require that `enable_hessian=True` was set upon initialization.
        It computes an approximation to the Hessian that only utilizes the
        information in the Jacobian. Derivatives are takes with respect to model
        parameters.

        Parameters
        ----------
        paramvec : numpy.ndarray, optional
            The vector of (model) parameters to evaluate the objective function at.
            If `None`, then the model's current parameter vector is used (held internally).

        Returns
        -------
        numpy.ndarray
            An array of shape `(nParams, nParams)` where `nParams` is the number
            of model parameters.
        """
        if self.firsts is not None:
            raise NotImplementedError("Chi2 hessian not implemented for sparse data (yet)")

        # Whether this rank is the "leader" of all the processors accessing the same shared self.jac and self.probs mem.
        #  Only leader processors should modify the contents of the shared memory, so we only apply operations *once*
        #  `unit_ralloc` is the group of all the procs targeting same destination into self.jac
        #unit_ralloc = self.resource_alloc.layout_allocs['param-processing'] \
        #              if isinstance(self.layout, _DistributableCOPALayout) else self.resource_alloc
        #shared_mem_leader = unit_ralloc.is_host_leader

        if paramvec is not None: self.model.from_vector(paramvec)
        dprobs = self.jac[0:self.nelements, :]  # avoid mem copying: use jac mem for dprobs

        # 'e', 'pp' (d2g_dprobs2, einsum result )
        with self.resource_alloc.temporarily_track_memory(self.nelements + self.nparams**2):
            self.model.sim.bulk_fill_dprobs(dprobs, self.layout, self.probs, self.resource_alloc)
            self._clip_probs()  # clips self.probs in place w/shared mem sync

            d2g_dprobs2 = self.raw_objfn.hterms(self.probs, self.counts, self.total_counts, self.freqs)  # [:,None,None]
            #dprobs_dp1 = dprobs[:, :, None]  # (nelements,N,1)
            #dprobs_dp2 = dprobs[:, None, :]  # (nelements,1,N)

            #hessian = d2g_dprobs2 * dprobs_dp2 * dprobs_dp1  # this creates a huge array - do this instead:
            hessian = _np.einsum('a,ab,ac->bc', d2g_dprobs2, dprobs, dprobs)
                    
        return self._gather_hessian(hessian)  # `hessian` is just the part of the (approximate) Hessian this proc "owns"

    def hessian(self, paramvec=None):
        """
        Compute the Hessian of this objective function.

        Derivatives are takes with respect to model parameters.

        Parameters
        ----------
        paramvec : numpy.ndarray, optional
            The vector of (model) parameters to evaluate the objective function at.
            If `None`, then the model's current parameter vector is used (held internally).

        Returns
        -------
        numpy.ndarray
            An array of shape `(nParams, nParams)` where `nParams` is the number
            of model parameters.
        """
        if self.ex != 0: raise NotImplementedError("Hessian is not implemented for penalty terms yet!")
        if paramvec is not None: self.model.from_vector(paramvec)
        return self._gather_hessian(self._construct_hessian(self.counts, self.total_counts, self.prob_clip_interval))

    def _hessian_from_block(self, hprobs, dprobs12, probs, counts, total_counts, freqs, resource_alloc):
        """ Factored-out computation of hessian from raw components """

        # Note: hprobs, dprobs12, probs are sometimes shared memory, but the caller (e.g. _construct_hessian)
        # ensures that only the "shared memory leader" processor executes this call.  Thus, we may update
        # hprobs, dprobs12, and probs as we see fit without the need to import additional checks withing this fn.

        #General idea of what we're doing:
        # Let f(pv) = g(probs(pv)), and let there be KM elements (i.e. probabilities) & len(pv) == N
        #  => df/dpv = dg/dprobs * dprobs/dpv = (KM,) * (KM,N)
        #  => d2f/dpv1dpv2 = d/dpv2( dg/dprobs * dprobs/dpv1 )
        #                  = (d2g/dprobs2 * dprobs/dpv2) * dprobs/dpv1 + dg/dprobs * d2probs/dpv1dpv2
        #                  =  (KM,)       * (KM,N2)       * (KM,N1)    + (KM,)     * (KM,N1,N2)
        # so: hessian = d2(raw_objfn)/dprobs2 * dprobs12 + d(raw_objfn)/dprobs * hprobs

        dprobs12_coeffs = self.raw_objfn.hterms(probs, counts, total_counts, freqs)
        hprobs_coeffs = self.raw_objfn.dterms(probs, counts, total_counts, freqs)

        if self.firsts is not None:
            #Allocate these above?  Need to know block sizes of dprobs12 & hprobs...
            dprobs12_omitted_rowsum = _np.empty((len(self.firsts),) + dprobs12.shape[1:], 'd')
            hprobs_omitted_rowsum = _np.empty((len(self.firsts),) + hprobs.shape[1:], 'd')

            omitted_probs = 1.0 - _np.array([_np.sum(probs[self.layout.indices_for_index(i)])
                                             for i in self.indicesOfCircuitsWithOmittedData])
            for ii, i in enumerate(self.indicesOfCircuitsWithOmittedData):
                dprobs12_omitted_rowsum[ii, :, :] = _np.sum(dprobs12[self.layout.indices_for_index(i), :, :], axis=0)
                hprobs_omitted_rowsum[ii, :, :] = _np.sum(hprobs[self.layout.indices_for_index(i), :, :], axis=0)

            dprobs12_omitted_coeffs = -self.raw_objfn.zero_freq_hterms(total_counts[self.firsts], omitted_probs)
            hprobs_omitted_coeffs = -self.raw_objfn.zero_freq_dterms(total_counts[self.firsts], omitted_probs)

        # hessian = hprobs_coeffs * hprobs + dprobs12_coeff * dprobs12
        #  but re-using dprobs12 and hprobs memory (which is overwritten!)
        if resource_alloc.is_host_leader:  # hprobs, dprobs12, and probs are shared among resource_alloc procs
            hprobs *= hprobs_coeffs[:, None, None]
            dprobs12 *= dprobs12_coeffs[:, None, None]
            if self.firsts is not None:
                hprobs[self.firsts, :, :] += hprobs_omitted_coeffs[:, None, None] * hprobs_omitted_rowsum
                dprobs12[self.firsts, :, :] += dprobs12_omitted_coeffs[:, None, None] * dprobs12_omitted_rowsum
            hessian = dprobs12; hessian += hprobs
        else:
            hessian = dprobs12
        resource_alloc.host_comm_barrier()  # let root procs finish their work before moving fwd

        # hessian[iElement,iModelParam1,iModelParams2] contains all d2(logl)/d(modelParam1)d(modelParam2) contributions
        # suming over element dimension gets current subtree contribution for (N,N')-sized block of Hessian
        return _np.sum(hessian, axis=0)


class Chi2Function(TimeIndependentMDCObjectiveFunction):
    """
    Model-based chi-squared function: `N(p-f)^2 / p`

    Parameters
    ----------
    mdl : Model
        The model - specifies how parameter values are turned into probabilities
        for each circuit outcome.

    dataset : DataSet
        The data set - specifies how counts and total_counts are obtained for each
        circuit outcome.

    circuits : list or CircuitList
        The circuit list - specifies what probabilities and counts this objective
        function compares.  If `None`, then the keys of `dataset` are used.

    regularization : dict, optional
        Regularization values.

    penalties : dict, optional
        Penalty values.  Penalties usually add additional (penalty) terms to the sum
        of per-circuit-outcome contributions that evaluate to the objective function.

    resource_alloc : ResourceAllocation, optional
        Available resources and how they should be allocated for computations.

    name : str, optional
        A name for this objective function (can be anything).

    description : str, optional
        A description for this objective function (can be anything)

    verbosity : int, optional
        Level of detail to print to stdout.

    enable_hessian : bool, optional
        Whether hessian calculations are allowed.  If `True` then more resources are
        needed.  If `False`, calls to hessian-requiring function will result in an
        error.
    """
    @classmethod
    def create_from(cls, model, dataset, circuits, regularization=None, penalties=None, resource_alloc=None,
                    name=None, description=None, verbosity=0, method_names=('fn',), array_types=()):
        mdc_store = cls._create_mdc_store(model, dataset, circuits, resource_alloc, method_names,
                                          array_types, verbosity)
        return cls(mdc_store, regularization, penalties, name, description, verbosity)

    def __init__(self, mdc_store, regularization=None, penalties=None, name=None, description=None, verbosity=0):
        raw_objfn = RawChi2Function(regularization, mdc_store.resource_alloc, name, description, verbosity)
        super().__init__(raw_objfn, mdc_store, penalties, verbosity)


class ChiAlphaFunction(TimeIndependentMDCObjectiveFunction):
    """
    Model-based chi-alpha function: `N[x + 1/(alpha * x^alpha) - (1 + 1/alpha)]` where `x := p/f`.

    Parameters
    ----------
    mdl : Model
        The model - specifies how parameter values are turned into probabilities
        for each circuit outcome.

    dataset : DataSet
        The data set - specifies how counts and total_counts are obtained for each
        circuit outcome.

    circuits : list or CircuitList
        The circuit list - specifies what probabilities and counts this objective
        function compares.  If `None`, then the keys of `dataset` are used.

    regularization : dict, optional
        Regularization values.

    penalties : dict, optional
        Penalty values.  Penalties usually add additional (penalty) terms to the sum
        of per-circuit-outcome contributions that evaluate to the objective function.

    resource_alloc : ResourceAllocation, optional
        Available resources and how they should be allocated for computations.

    name : str, optional
        A name for this objective function (can be anything).

    description : str, optional
        A description for this objective function (can be anything)

    verbosity : int, optional
        Level of detail to print to stdout.

    enable_hessian : bool, optional
        Whether hessian calculations are allowed.  If `True` then more resources are
        needed.  If `False`, calls to hessian-requiring function will result in an
        error.

    alpha : float, optional
        The alpha parameter, which lies in the interval (0,1].
    """

    @classmethod
    def create_from(cls, model, dataset, circuits, regularization=None, penalties=None,
                    resource_alloc=None, name=None, description=None, verbosity=0,
                    method_names=('fn',), array_types=(), alpha=1):
        mdc_store = cls._create_mdc_store(model, dataset, circuits, resource_alloc, method_names,
                                          array_types, verbosity)
        return cls(mdc_store, regularization, penalties, name, description, verbosity, alpha)

    def __init__(self, mdc_store, regularization=None, penalties=None, name=None, description=None, verbosity=0,
                 alpha=1):
        raw_objfn = RawChiAlphaFunction(regularization, mdc_store.resource_alloc, name, description, verbosity, alpha)
        super().__init__(raw_objfn, mdc_store, penalties, verbosity)


class FreqWeightedChi2Function(TimeIndependentMDCObjectiveFunction):
    """
    Model-based frequency-weighted chi-squared function: `N(p-f)^2 / f`

    Parameters
    ----------
    mdl : Model
        The model - specifies how parameter values are turned into probabilities
        for each circuit outcome.

    dataset : DataSet
        The data set - specifies how counts and total_counts are obtained for each
        circuit outcome.

    circuits : list or CircuitList
        The circuit list - specifies what probabilities and counts this objective
        function compares.  If `None`, then the keys of `dataset` are used.

    regularization : dict, optional
        Regularization values.

    penalties : dict, optional
        Penalty values.  Penalties usually add additional (penalty) terms to the sum
        of per-circuit-outcome contributions that evaluate to the objective function.

    resource_alloc : ResourceAllocation, optional
        Available resources and how they should be allocated for computations.

    name : str, optional
        A name for this objective function (can be anything).

    description : str, optional
        A description for this objective function (can be anything)

    verbosity : int, optional
        Level of detail to print to stdout.

    enable_hessian : bool, optional
        Whether hessian calculations are allowed.  If `True` then more resources are
        needed.  If `False`, calls to hessian-requiring function will result in an
        error.
    """

    @classmethod
    def create_from(cls, model, dataset, circuits, regularization=None, penalties=None,
                    resource_alloc=None, name=None, description=None, verbosity=0,
                    method_names=('fn',), array_types=()):
        mdc_store = cls._create_mdc_store(model, dataset, circuits, resource_alloc, method_names,
                                          array_types, verbosity)
        return cls(mdc_store, regularization, penalties, name, description, verbosity)

    def __init__(self, mdc_store, regularization=None, penalties=None, name=None, description=None, verbosity=0):
        raw_objfn = RawFreqWeightedChi2Function(regularization, mdc_store.resource_alloc, name, description, verbosity)
        super().__init__(raw_objfn, mdc_store, penalties, verbosity)


class PoissonPicDeltaLogLFunction(TimeIndependentMDCObjectiveFunction):
    """
    Model-based poisson-picture delta log-likelihood function: `N*f*log(f/p) - N*(f-p)`.

    Parameters
    ----------
    mdl : Model
        The model - specifies how parameter values are turned into probabilities
        for each circuit outcome.

    dataset : DataSet
        The data set - specifies how counts and total_counts are obtained for each
        circuit outcome.

    circuits : list or CircuitList
        The circuit list - specifies what probabilities and counts this objective
        function compares.  If `None`, then the keys of `dataset` are used.

    regularization : dict, optional
        Regularization values.

    penalties : dict, optional
        Penalty values.  Penalties usually add additional (penalty) terms to the sum
        of per-circuit-outcome contributions that evaluate to the objective function.

    resource_alloc : ResourceAllocation, optional
        Available resources and how they should be allocated for computations.

    name : str, optional
        A name for this objective function (can be anything).

    description : str, optional
        A description for this objective function (can be anything)

    verbosity : int, optional
        Level of detail to print to stdout.

    enable_hessian : bool, optional
        Whether hessian calculations are allowed.  If `True` then more resources are
        needed.  If `False`, calls to hessian-requiring function will result in an
        error.
    """

    @classmethod
    def create_from(cls, model, dataset, circuits, regularization=None, penalties=None,
                    resource_alloc=None, name=None, description=None, verbosity=0,
                    method_names=('fn',), array_types=()):
        mdc_store = cls._create_mdc_store(model, dataset, circuits, resource_alloc, method_names,
                                          array_types, verbosity)
        return cls(mdc_store, regularization, penalties, name, description, verbosity)

    def __init__(self, mdc_store, regularization=None, penalties=None, name=None, description=None, verbosity=0):
        raw_objfn = RawPoissonPicDeltaLogLFunction(regularization, mdc_store.resource_alloc, name, description,
                                                   verbosity)
        super().__init__(raw_objfn, mdc_store, penalties, verbosity)


class DeltaLogLFunction(TimeIndependentMDCObjectiveFunction):
    """
    Model-based delta log-likelihood function: `N*f*log(f/p)`.

    Parameters
    ----------
    mdl : Model
        The model - specifies how parameter values are turned into probabilities
        for each circuit outcome.

    dataset : DataSet
        The data set - specifies how counts and total_counts are obtained for each
        circuit outcome.

    circuits : list or CircuitList
        The circuit list - specifies what probabilities and counts this objective
        function compares.  If `None`, then the keys of `dataset` are used.

    regularization : dict, optional
        Regularization values.

    penalties : dict, optional
        Penalty values.  Penalties usually add additional (penalty) terms to the sum
        of per-circuit-outcome contributions that evaluate to the objective function.

    resource_alloc : ResourceAllocation, optional
        Available resources and how they should be allocated for computations.

    name : str, optional
        A name for this objective function (can be anything).

    description : str, optional
        A description for this objective function (can be anything)

    verbosity : int, optional
        Level of detail to print to stdout.

    enable_hessian : bool, optional
        Whether hessian calculations are allowed.  If `True` then more resources are
        needed.  If `False`, calls to hessian-requiring function will result in an
        error.
    """

    @classmethod
    def create_from(cls, model, dataset, circuits, regularization=None, penalties=None,
                    resource_alloc=None, name=None, description=None, verbosity=0,
                    method_names=('fn',), array_types=()):
        mdc_store = cls._create_mdc_store(model, dataset, circuits, resource_alloc, method_names,
                                          array_types, verbosity)
        return cls(mdc_store, regularization, penalties, name, description, verbosity)

    def __init__(self, mdc_store, regularization=None, penalties=None, name=None, description=None, verbosity=0):
        raw_objfn = RawDeltaLogLFunction(regularization, mdc_store.resource_alloc, name, description, verbosity)
        super().__init__(raw_objfn, mdc_store, penalties, verbosity)


class MaxLogLFunction(TimeIndependentMDCObjectiveFunction):
    """
    Model-based maximum-model log-likelihood function: `N*f*log(f)`

    Parameters
    ----------
    mdl : Model
        The model - specifies how parameter values are turned into probabilities
        for each circuit outcome.

    dataset : DataSet
        The data set - specifies how counts and total_counts are obtained for each
        circuit outcome.

    circuits : list or CircuitList
        The circuit list - specifies what probabilities and counts this objective
        function compares.  If `None`, then the keys of `dataset` are used.

    regularization : dict, optional
        Regularization values.

    penalties : dict, optional
        Penalty values.  Penalties usually add additional (penalty) terms to the sum
        of per-circuit-outcome contributions that evaluate to the objective function.

    resource_alloc : ResourceAllocation, optional
        Available resources and how they should be allocated for computations.

    name : str, optional
        A name for this objective function (can be anything).

    description : str, optional
        A description for this objective function (can be anything)

    verbosity : int, optional
        Level of detail to print to stdout.

    enable_hessian : bool, optional
        Whether hessian calculations are allowed.  If `True` then more resources are
        needed.  If `False`, calls to hessian-requiring function will result in an
        error.
    """

    @classmethod
    def create_from(cls, model, dataset, circuits, regularization=None, penalties=None,
                    resource_alloc=None, name=None, description=None, verbosity=0,
                    method_names=('fn',), array_types=(), poisson_picture=True):
        mdc_store = cls._create_mdc_store(model, dataset, circuits, resource_alloc, method_names,
                                          array_types, verbosity)
        return cls(mdc_store, regularization, penalties, name, description, verbosity, poisson_picture)

    def __init__(self, mdc_store, regularization=None, penalties=None, name=None, description=None, verbosity=0,
                 poisson_picture=True):
        raw_objfn = RawMaxLogLFunction(regularization, mdc_store.resource_alloc, name, description, verbosity,
                                       poisson_picture)
        super().__init__(raw_objfn, mdc_store, penalties, verbosity)


class TVDFunction(TimeIndependentMDCObjectiveFunction):
    """
    Model-based TVD function: `0.5 * |p-f|`.

    Parameters
    ----------
    mdl : Model
        The model - specifies how parameter values are turned into probabilities
        for each circuit outcome.

    dataset : DataSet
        The data set - specifies how counts and total_counts are obtained for each
        circuit outcome.

    circuits : list or CircuitList
        The circuit list - specifies what probabilities and counts this objective
        function compares.  If `None`, then the keys of `dataset` are used.

    regularization : dict, optional
        Regularization values.

    penalties : dict, optional
        Penalty values.  Penalties usually add additional (penalty) terms to the sum
        of per-circuit-outcome contributions that evaluate to the objective function.

    resource_alloc : ResourceAllocation, optional
        Available resources and how they should be allocated for computations.

    name : str, optional
        A name for this objective function (can be anything).

    description : str, optional
        A description for this objective function (can be anything)

    verbosity : int, optional
        Level of detail to print to stdout.

    enable_hessian : bool, optional
        Whether hessian calculations are allowed.  If `True` then more resources are
        needed.  If `False`, calls to hessian-requiring function will result in an
        error.
    """

    @classmethod
    def create_from(cls, model, dataset, circuits, regularization=None, penalties=None,
                    resource_alloc=None, name=None, description=None, verbosity=0,
                    method_names=('fn',), array_types=()):
        mdc_store = cls._create_mdc_store(model, dataset, circuits, resource_alloc, method_names,
                                          array_types, verbosity)
        return cls(mdc_store, regularization, penalties, name, description, verbosity)

    def __init__(self, mdc_store, regularization=None, penalties=None, name=None, description=None, verbosity=0):
        raw_objfn = RawTVDFunction(regularization, mdc_store.resource_alloc, name, description, verbosity)
        super().__init__(raw_objfn, mdc_store, penalties, verbosity)


class TimeDependentMDCObjectiveFunction(MDCObjectiveFunction):
    """
    A time-dependent model-based objective function

    Parameters
    ----------
    mdl : Model
        The model - specifies how parameter values are turned into probabilities
        for each circuit outcome.

    dataset : DataSet
        The data set - specifies how counts and total_counts are obtained for each
        circuit outcome.

    circuits : list or CircuitList
        The circuit list - specifies what probabilities and counts this objective
        function compares.  If `None`, then the keys of `dataset` are used.

    regularization : dict, optional
        Regularization values.

    penalties : dict, optional
        Penalty values.  Penalties usually add additional (penalty) terms to the sum
        of per-circuit-outcome contributions that evaluate to the objective function.

    resource_alloc : ResourceAllocation, optional
        Available resources and how they should be allocated for computations.

    name : str, optional
        A name for this objective function (can be anything).

    verbosity : int, optional
        Level of detail to print to stdout.
    """

    @classmethod
    def builder(cls, name=None, description=None, regularization=None, penalties=None, **kwargs):
        """
        Create an :class:`ObjectiveFunctionBuilder` that builds an objective function of this type.

        Parameters
        ----------
        name : str, optional
            A name for the built objective function (can be anything).

        description : str, optional
            A description for the built objective function (can be anything)

        regularization : dict, optional
            Regularization values.

        penalties : dict, optional
            Penalty values.

        Returns
        -------
        ObjectiveFunctionBuilder
        """
        return ObjectiveFunctionBuilder(cls, name, description, regularization, penalties, **kwargs)

    #This objective function can handle time-dependent circuits - that is, circuits are treated as
    # potentially time-dependent and mdl as well.  For now, we don't allow any regularization or penalization
    # in this case.

    @classmethod
    def create_from(cls, model, dataset, circuits, regularization=None, penalties=None,
                    resource_alloc=None, name=None, description=None, verbosity=0,
                    method_names=('fn',), array_types=()):
        #Array types are used to construct memory estimates (as a function of element number, etc) for layout creation.
        # They account for memory used in:
        #  1) an optimization method (if present),
        #  2a) memory taken by (this) store itself - mirrors allocations in __init__ below.
        #  2b) intermediate memory allocated by methods of the created object (possibly an objective function)
        array_types += cls.compute_array_types(method_names, model.sim)
        mdc_store = ModelDatasetCircuitsStore(model, dataset, circuits, resource_alloc, array_types)
        return cls(mdc_store, regularization, penalties, name, description, verbosity)

    @classmethod
    def compute_array_types(cls, method_names, fsim):
        # array types for "persistent" arrays
        array_types = ('e',)
        if any([x in ('dlsvec', 'dterms', 'hessian', 'approximate_hessian')
                for x in method_names]): array_types += ('ep',)

        # array types for methods
        for method_name in method_names:
            array_types += cls._array_types_for_method(method_name, fsim)

        return array_types

    def __init__(self, mdc_store, regularization=None, penalties=None, name=None, description=None, verbosity=0):
        dummy = RawObjectiveFunction({}, mdc_store.resource_alloc, name, description, verbosity)
        super().__init__(dummy, mdc_store, verbosity)

        assert(self.resource_alloc.jac_distribution_method is None), \
            "Fancy jacobian distribution not supported for time-dependent objective fns yet!"
        #Note: this means self.nparams == self.global_nparams

        self.time_dependent = True
        self._ds_cache = {}  # cache for dataset-derived quantities that can improve performance.

        if regularization is None: regularization = {}
        self.set_regularization(**regularization)

        if penalties is None: penalties = {}
        self.ex = self.set_penalties(**penalties)  # "extra" (i.e. beyond the (circuit,spamlabel)) rows of jacobian

        #Setup underlying EvaluatedModelDatasetCircuitsStore object
        #  Allocate peristent memory - (these are members of EvaluatedModelDatasetCircuitsStore)
        self.initial_allocated_memory = self.resource_alloc.allocated_memory
        self.resource_alloc.add_tracked_memory(self.nelements)  # 'e' - see compute_array_types above
        self.v = _np.empty(self.nelements, 'd')
        self.jac = None

        if 'ep' in self.array_types:
            self.resource_alloc.add_tracked_memory((self.nelements + self.ex) * self.nparams)  # ~ 'ep'
            self.jac = _np.empty((self.nelements + self.ex, self.nparams), 'd')

        #self.maxCircuitLength = max([len(x) for x in self.circuits])  #REMOVE?
        # If desired, we may need to make it local to this processor, which may not have data for all of self.circuits

        self.num_total_outcomes = [self.model.compute_num_outcomes(c) for c in self.circuits]  # to detect sparse-data

    def __del__(self):
        # Reset the allocated memory to the value it had in __init__, effectively releasing the allocations made there.
        self.resource_alloc.reset(allocated_memory=self.initial_allocated_memory)

    def set_regularization(self):
        """
        Set regularization values.

        Returns
        -------
        None
        """
        pass  # no regularization

    def set_penalties(self):
        """
        Set penalty terms.
        """
        return 0  # no penalties

    def lsvec(self, paramvec=None):
        """
        Compute the least-squares vector of the objective function.

        This is the square-root of the terms-vector returned from :method:`terms`.
        This vector is the objective function value used by a least-squares
        optimizer when optimizing this objective function.  Note that the existence
        of this quantity requires that the terms be non-negative.  If this is not
        the case, an error is raised.

        Parameters
        ----------
        paramvec : numpy.ndarray, optional
            The vector of (model) parameters to evaluate the objective function at.
            If `None`, then the model's current parameter vector is used (held internally).

        Returns
        -------
        numpy.ndarray
            An array of shape `(nElements,)` where `nElements` is the number
            of circuit outcomes.
        """
        raise NotImplementedError()

    def dlsvec(self, paramvec=None):
        """
        The derivative (jacobian) of the least-squares vector.

        Derivatives are taken with respect to model parameters.

        Parameters
        ----------
        paramvec : numpy.ndarray, optional
            The vector of (model) parameters to evaluate the objective function at.
            If `None`, then the model's current parameter vector is used (held internally).

        Returns
        -------
        numpy.ndarray
            An array of shape `(nElements,nParams)` where `nElements` is the number
            of circuit outcomes and `nParams` is the number of model parameters.
        """
        raise NotImplementedError()


class TimeDependentChi2Function(TimeDependentMDCObjectiveFunction):
    """
    Chi-squared function that can handle time-dependent circuits and data.

    This objective function can handle time-dependent circuits - that is, circuits are treated as
    potentially time-dependent and mdl as well.  This function currently doesn't support much
    regularization or penalization.
    """

    @classmethod
    def _array_types_for_method(cls, method_name, fsim):
        if method_name == 'lsvec': return fsim._array_types_for_method('bulk_fill_timedep_chi2')
        if method_name == 'dlsvec': return fsim._array_types_for_method('bulk_fill_timedep_dchi2')
        return super()._array_types_for_method(method_name, fsim)

    def set_regularization(self, min_prob_clip_for_weighting=1e-4, radius=1e-4):
        """
        Set regularization values.

        Parameters
        ----------
        min_prob_clip_for_weighting : float, optional
            Cutoff for probability `prob` in `1 / prob` weighting factor (the maximum
            of `prob` and `min_prob_clip_for_weighting` is used in the denominator).

        radius : float, optional
            Affects sharpness of the regularization of zero-frequency terms.

        Returns
        -------
        None
        """
        self.min_prob_clip_for_weighting = min_prob_clip_for_weighting
        self.radius = radius  # parameterizes "roundness" of f == 0 terms

    def set_penalties(self, regularize_factor=0, cptp_penalty_factor=0, spam_penalty_factor=0,
                      errorgen_penalty_factor=0, prob_clip_interval=(-10000, 10000)):
        """
        Set penalty terms.

        Parameters
        ----------
        regularize_factor : float, optional
            The prefactor of a L1 regularization term that penalizes parameter vector
            elements that exceed an absolute value of 1.0.  Adds a penalty term:
            `regularize_factor * max(0, |parameter_value| - 1.0)` for each model parameter.

        cptp_penalty_factor : float, optional
            The prefactor of a term that penalizes non-CPTP operations.  Specifically, adds a
            `cptp_penalty_factor * sqrt(tracenorm(choi_matrix))` penalty utilizing each operation's
            (gate's) Choi matrix.

        spam_penalty_factor : float, optional
            The prefactor of a term that penalizes invalid SPAM operations.  Specifically, adds a
            `spam_penalty_factor * sqrt(tracenorm(spam_op))` penalty where `spam_op` runs over
            each state preparation's density matrix and each effect vector's matrix.

        errorgen_penalty_factor : float, optional
            The prefactor of a term that penalizes nonzero error generators.  Specifically, adds a
            `errorgen_penalty_factor * sqrt(sum_i(|errorgen_coeff_i|))` penalty where the sum ranges
            over all the error generator coefficients of each model operation.

        prob_clip_interval : tuple, optional
            A `(min, max)` tuple that specifies the minium (possibly negative) and maximum values
            allowed for probabilities generated by the model.  If the model gives probabilities
            outside this range they are clipped to `min` or `max`.  These values can be quite
            generous, as the optimizers are quite tolerant of badly behaved probabilities.

        Returns
        -------
        int
            The number of penalty terms.
        """
        assert(regularize_factor == 0 and cptp_penalty_factor == 0 and spam_penalty_factor == 0
               and errorgen_penalty_factor == 0), \
            "Cannot apply regularization or penalization in time-dependent chi2 case (yet)"
        self.prob_clip_interval = prob_clip_interval
        return 0

    def chi2k_distributed_qty(self, objective_function_value):
        """
        Convert a value of this objective function to one that is expected to be chi2_k distributed.

        Parameters
        ----------
        objective_function_value : float
            A value of this objective function, i.e. one returned from `self.fn(...)`.

        Returns
        -------
        float
        """
        return objective_function_value  # 2 * deltaLogL is what is chi2_k distributed

    def lsvec(self, paramvec=None):
        """
        Compute the least-squares vector of the objective function.

        This is the square-root of the terms-vector returned from :method:`terms`.
        This vector is the objective function value used by a least-squares
        optimizer when optimizing this objective function.  Note that the existence
        of this quantity requires that the terms be non-negative.  If this is not
        the case, an error is raised.

        Parameters
        ----------
        paramvec : numpy.ndarray, optional
            The vector of (model) parameters to evaluate the objective function at.
            If `None`, then the model's current parameter vector is used (held internally).

        Returns
        -------
        numpy.ndarray
            An array of shape `(nElements,)` where `nElements` is the number
            of circuit outcomes.
        """
        tm = _time.time()
        if paramvec is not None: self.model.from_vector(paramvec)
        fsim = self.model.sim
        v = self.v
        fsim.bulk_fill_timedep_chi2(v, self.layout, self.ds_circuits, self.num_total_outcomes,
                                    self.dataset, self.min_prob_clip_for_weighting, self.prob_clip_interval,
                                    self.resource_alloc, self._ds_cache)
        self.raw_objfn.resource_alloc.profiler.add_time("Time-dep chi2: OBJECTIVE", tm)
        assert(v.shape == (self.nelements,))  # reshape ensuring no copy is needed
        return v.copy()  # copy() needed for FD deriv, and we don't need to be stingy w/memory at objective fn level

    def dlsvec(self, paramvec=None):
        """
        The derivative (jacobian) of the least-squares vector.

        Derivatives are taken with respect to model parameters.

        Parameters
        ----------
        paramvec : numpy.ndarray, optional
            The vector of (model) parameters to evaluate the objective function at.
            If `None`, then the model's current parameter vector is used (held internally).

        Returns
        -------
        numpy.ndarray
            An array of shape `(nElements,nParams)` where `nElements` is the number
            of circuit outcomes and `nParams` is the number of model parameters.
        """
        tm = _time.time()
        dprobs = self.jac.view()  # avoid mem copying: use jac mem for dprobs
        dprobs.shape = (self.nelements, self.nparams)
        if paramvec is not None: self.model.from_vector(paramvec)

        fsim = self.model.sim
        fsim.bulk_fill_timedep_dchi2(dprobs, self.layout, self.ds_circuits, self.num_total_outcomes,
                                     self.dataset, self.min_prob_clip_for_weighting, self.prob_clip_interval, None,
                                     None, self.resource_alloc, self._ds_cache)

        self.raw_objfn.resource_alloc.profiler.add_time("Time-dep chi2: JACOBIAN", tm)
        return self.jac


class TimeDependentPoissonPicLogLFunction(TimeDependentMDCObjectiveFunction):
    """
    Poisson-picture delta log-likelihood function that can handle time-dependent circuits and data.

    This objective function can handle time-dependent circuits - that is, circuits are treated as
    potentially time-dependent and mdl as well.  This function currently doesn't support much
    regularization or penalization.
    """

    @classmethod
    def _array_types_for_method(cls, method_name, fsim):
        if method_name == 'lsvec': return fsim._array_types_for_method('bulk_fill_timedep_loglpp')
        if method_name == 'dlsvec': return fsim._array_types_for_method('bulk_fill_timedep_dloglpp')
        return super()._array_types_for_method(method_name, fsim)

    def set_regularization(self, min_prob_clip=1e-4, radius=1e-4):
        """
        Set regularization values.

        Parameters
        ----------
        min_prob_clip : float, optional
            The probability below which the objective function is replaced with its
            second order Taylor expansion.

        radius : float, optional
            Affects sharpness of the regularization of zero-frequency terms.

        Returns
        -------
        None
        """
        self.min_prob_clip = min_prob_clip
        self.radius = radius  # parameterizes "roundness" of f == 0 terms

    def set_penalties(self, cptp_penalty_factor=0, spam_penalty_factor=0, errorgen_penalty_factor=0,
                      forcefn_grad=None, shift_fctr=100, prob_clip_interval=(-10000, 10000)):
        """
        Set penalties.

        Parameters
        ----------
        cptp_penalty_factor : float, optional
            The prefactor of a term that penalizes non-CPTP operations.  Specifically, adds a
            `cptp_penalty_factor * sqrt(tracenorm(choi_matrix))` penalty utilizing each operation's
            (gate's) Choi matrix.

        spam_penalty_factor : float, optional
            The prefactor of a term that penalizes invalid SPAM operations.  Specifically, adds a
            `spam_penalty_factor * sqrt(tracenorm(spam_op))` penalty where `spam_op` runs over
            each state preparation's density matrix and each effect vector's matrix.

        errorgen_penalty_factor : float, optional
            The prefactor of a term that penalizes nonzero error generators.  Specifically, adds a
            `errorgen_penalty_factor * sqrt(sum_i(|errorgen_coeff_i|))` penalty where the sum ranges
            over all the error generator coefficients of each model operation.

        forcefn_grad : numpy.ndarray, optional
            The gradient of a "forcing function" that is added to the objective function.  This is
            used in the calculation of linear-response error bars.

        shift_fctr : float, optional
            An adjustment prefactor for computing the "shift" that serves as a constant offset of
            the forcing function, i.e. the forcing function (added to the objective function) is
            essentially `ForceFn = force_shift + dot(forcefn_grad, parameter_vector)`, and
            `force_shift = shift_fctr * ||forcefn_grad|| * (||forcefn_grad|| + ||parameter_vector||)`.
            Here `||` indicates a frobenius norm.  The idea behind all this is that `ForceFn` as
            given above *must* remain positive (for least-squares optimization), and so `shift_fctr`
            must be large enough to ensure this is the case.  Usually you don't need to alter the
            default value.

        prob_clip_interval : tuple, optional
            A `(min, max)` tuple that specifies the minium (possibly negative) and maximum values
            allowed for probabilities generated by the model.  If the model gives probabilities
            outside this range they are clipped to `min` or `max`.  These values can be quite
            generous, as the optimizers are quite tolerant of badly behaved probabilities.

        Returns
        -------
        int
            The number of penalty terms.
        """
        assert(cptp_penalty_factor == 0 and spam_penalty_factor == 0 and errorgen_penalty_factor == 0), \
            "Cannot apply CPTP, SPAM, or errorgen penalization in time-dependent logl case (yet)"
        assert(forcefn_grad is None), "forcing functions not supported with time-dependent logl function yet"
        self.prob_clip_interval = prob_clip_interval
        return 0

    def chi2k_distributed_qty(self, objective_function_value):
        """
        Convert a value of this objective function to one that is expected to be chi2_k distributed.

        Parameters
        ----------
        objective_function_value : float
            A value of this objective function, i.e. one returned from `self.fn(...)`.

        Returns
        -------
        float
        """
        return 2 * objective_function_value  # 2 * deltaLogL is what is chi2_k distributed

    def lsvec(self, paramvec=None):
        """
        Compute the least-squares vector of the objective function.

        This is the square-root of the terms-vector returned from :method:`terms`.
        This vector is the objective function value used by a least-squares
        optimizer when optimizing this objective function.  Note that the existence
        of this quantity requires that the terms be non-negative.  If this is not
        the case, an error is raised.

        Parameters
        ----------
        paramvec : numpy.ndarray, optional
            The vector of (model) parameters to evaluate the objective function at.
            If `None`, then the model's current parameter vector is used (held internally).

        Returns
        -------
        numpy.ndarray
            An array of shape `(nElements,)` where `nElements` is the number
            of circuit outcomes.
        """
        tm = _time.time()
        if paramvec is not None: self.model.from_vector(paramvec)
        fsim = self.model.sim
        v = self.v
        fsim.bulk_fill_timedep_loglpp(v, self.layout, self.ds_circuits, self.num_total_outcomes,
                                      self.dataset, self.min_prob_clip, self.radius, self.prob_clip_interval,
                                      self.resource_alloc, self._ds_cache)
        v = _np.sqrt(v)
        v.shape = [self.nelements]  # reshape ensuring no copy is needed

        self.raw_objfn.resource_alloc.profiler.add_time("Time-dep dlogl: OBJECTIVE", tm)
        return v  # Note: no test for whether probs is in [0,1] so no guarantee that
        #      sqrt is well defined unless prob_clip_interval is set within [0,1].

    #  derivative of  sqrt( N_{i,sl} * -log(p_{i,sl}) + N[i] * p_{i,sl} ) terms:
    #   == 0.5 / sqrt( N_{i,sl} * -log(p_{i,sl}) + N[i] * p_{i,sl} ) * ( -N_{i,sl} / p_{i,sl} + N[i] ) * dp
    #  with ommitted correction: sqrt( N_{i,sl} * -log(p_{i,sl}) + N[i] * p_{i,sl} + N[i] * Y(1-other_ps)) terms (Y is a fn of other ps == omitted_probs)  # noqa
    #   == 0.5 / sqrt( N_{i,sl} * -log(p_{i,sl}) + N[i] * p_{i,sl} + N[i]*(1-other_ps) ) * ( -N_{i,sl} / p_{i,sl} + N[i] ) * dp_{i,sl} +                   # noqa
    #      0.5 / sqrt( N_{i,sl} * -log(p_{i,sl}) + N[i] * p_{i,sl} + N[i]*(1-other_ps) ) * ( N[i]*dY/dp_j(1-other_ps) ) * -dp_j (for p_j in other_ps)      # noqa

    #  if p <  p_min then term == sqrt( N_{i,sl} * -log(p_min) + N[i] * p_min + S*(p-p_min) )
    #   and deriv == 0.5 / sqrt(...) * c0 * dp
    def dlsvec(self, paramvec=None):
        """
        The derivative (jacobian) of the least-squares vector.

        Derivatives are taken with respect to model parameters.

        Parameters
        ----------
        paramvec : numpy.ndarray, optional
            The vector of (model) parameters to evaluate the objective function at.
            If `None`, then the model's current parameter vector is used (held internally).

        Returns
        -------
        numpy.ndarray
            An array of shape `(nElements,nParams)` where `nElements` is the number
            of circuit outcomes and `nParams` is the number of model parameters.
        """
        tm = _time.time()
        dlogl = self.jac[0:self.nelements, :]  # avoid mem copying: use jac mem for dlogl
        dlogl.shape = (self.nelements, self.nparams)
        if paramvec is not None: self.model.from_vector(paramvec)

        fsim = self.model.sim
        fsim.bulk_fill_timedep_dloglpp(dlogl, self.layout, self.ds_circuits, self.num_total_outcomes,
                                       self.dataset, self.min_prob_clip, self.radius, self.prob_clip_interval, self.v,
                                       None, self.resource_alloc, self._ds_cache)

        # want deriv( sqrt(logl) ) = 0.5/sqrt(logl) * deriv(logl)
        v = _np.sqrt(self.v)
        # derivative should not really diverge as v->0 as v=0 is a minimum with zero derivative
        # so we artificially zero out the derivative whenever v < a small positive value to avoid incorrect
        # limiting whereby v == 0 but the derivative is > 0 (but small, e.g. 1e-7).
        pt5_over_v = _np.where(v < 1e-100, 0.0, 0.5 / _np.maximum(v, 1e-100))  # v=0 is *min* w/0 deriv
        dlogl_factor = pt5_over_v
        dlogl *= dlogl_factor[:, None]  # (nelements,N) * (nelements,1)   (N = dim of vectorized model)

        self.raw_objfn.resource_alloc.profiler.add_time("do_mlgst: JACOBIAN", tm)
        return self.jac


def _cptp_penalty_size(mdl):
    return len(mdl.operations)


def _spam_penalty_size(mdl):
    return len(mdl.preps) + sum([len(povm) for povm in mdl.povms.values()])


def _errorgen_penalty_size(mdl):
    return 1


def _cptp_penalty(mdl, prefactor, op_basis):
    """
    Helper function - CPTP penalty: (sum of tracenorms of gates),
    which in least squares optimization means returning an array
    of the sqrt(tracenorm) of each gate.

    Returns
    -------
    numpy array
        a (real) 1D array of length len(mdl.operations).
    """
    return prefactor * _np.sqrt(_np.array([_tools.tracenorm(
        _tools.fast_jamiolkowski_iso_std(gate, op_basis)
    ) for gate in mdl.operations.values()], 'd'))


def _spam_penalty(mdl, prefactor, op_basis):
    """
    Helper function - CPTP penalty: (sum of tracenorms of gates),
    which in least squares optimization means returning an array
    of the sqrt(tracenorm) of each gate.

    Returns
    -------
    numpy array
        a (real) 1D array of length len(mdl.operations).
    """
    return prefactor * (_np.sqrt(
        _np.array([
            _tools.tracenorm(
                _tools.vec_to_stdmx(prepvec.to_dense(), op_basis)
            ) for prepvec in mdl.preps.values()
        ] + [
            _tools.tracenorm(
                _tools.vec_to_stdmx(mdl.povms[plbl][elbl].to_dense(), op_basis)
            ) for plbl in mdl.povms for elbl in mdl.povms[plbl]], 'd')
    ))


<<<<<<< HEAD
def _cptp_penalty_jac_fill(cp_penalty_vec_grad_to_fill, mdl, prefactor, op_basis, wrt_slice):
=======
def _errorgen_penalty(mdl, prefactor):
    """
    Helper function - errorgen penalty: sum_i |errorgen_coeff_i|
    which in least squares optimization means returning an array
    of the sqrt(sum_i |errorgen_coeff_i|) of each gate.

    Note: error generator coefficients *can* be complex.
    """
    val = 0.0
    #for lbl in mdl.primitive_prep_labels:
    #    op = mdl.circuit_layer_operator(lbl, 'prep')
    #    val += _np.sum(_np.abs(op.errorgen_coefficients_array()))

    for lbl in mdl.primitive_op_labels:
        op = mdl.circuit_layer_operator(lbl, 'op')
        val += _np.sum(_np.abs(op.errorgen_coefficients_array()))

    #for lbl in mdl.primitive_povm_labels:
    #    op = mdl.circuit_layer_operator(lbl, 'povm')
    #    val += _np.sum(_np.abs(op.errorgen_coefficients_array()))

    return prefactor * _np.array([_np.sqrt(val)], 'd')


def _cptp_penalty_jac_fill(cp_penalty_vec_grad_to_fill, mdl, prefactor, op_basis):
>>>>>>> c5c32a1c
    """
    Helper function - jacobian of CPTP penalty (sum of tracenorms of gates)
    Returns a (real) array of shape (len(mdl.operations), n_params).
    """
    from .. import tools as _tools

    # d( sqrt(|chi|_Tr) ) = (0.5 / sqrt(|chi|_Tr)) * d( |chi|_Tr )
    for i, gate in enumerate(mdl.operations.values()):
        nparams = gate.num_params

        #get sgn(chi-matrix) == d(|chi|_Tr)/dchi in std basis
        # so sgnchi == d(|chi_std|_Tr)/dchi_std
        chi = _tools.fast_jamiolkowski_iso_std(gate, op_basis)
        assert(_np.linalg.norm(chi - chi.T.conjugate()) < 1e-4), \
            "chi should be Hermitian!"

        # Alt#1 way to compute sgnchi (evals) - works equally well to svd below
        #evals,U = _np.linalg.eig(chi)
        #sgnevals = [ ev/abs(ev) if (abs(ev) > 1e-7) else 0.0 for ev in evals]
        #sgnchi = _np.dot(U,_np.dot(_np.diag(sgnevals),_np.linalg.inv(U)))

        # Alt#2 way to compute sgnchi (sqrtm) - DOESN'T work well; sgnchi NOT very hermitian!
        #sgnchi = _np.dot(chi, _np.linalg.inv(
        #        _spl.sqrtm(_np.matrix(_np.dot(chi.T.conjugate(),chi)))))

        sgnchi = _tools.matrix_sign(chi)
        assert(_np.linalg.norm(sgnchi - sgnchi.T.conjugate()) < 1e-4), \
            "sgnchi should be Hermitian!"

        # get d(gate)/dp in op_basis [shape == (nP,dim,dim)]
        #OLD: dGdp = mdl.dproduct((gl,)) but wasteful
        dgate_dp = gate.deriv_wrt_params()  # shape (dim**2, nP)
        dgate_dp = _np.swapaxes(dgate_dp, 0, 1)  # shape (nP, dim**2, )
        dgate_dp.shape = (nparams, mdl.dim, mdl.dim)

        # Let M be the "shuffle" operation performed by fast_jamiolkowski_iso_std
        # which maps a gate onto the choi-jamiolkowsky "basis" (i.e. performs that C-J
        # transform).  This shuffle op commutes with the derivative, so that
        # dchi_std/dp := d(M(G))/dp = M(dG/dp), which we call "MdGdp_std" (the choi
        # mapping of dGdp in the std basis)
        m_dgate_dp_std = _np.empty((nparams, mdl.dim, mdl.dim), 'complex')
        for p in range(nparams):  # p indexes param
            m_dgate_dp_std[p] = _tools.fast_jamiolkowski_iso_std(dgate_dp[p], op_basis)  # now "M(dGdp_std)"
            assert(_np.linalg.norm(m_dgate_dp_std[p] - m_dgate_dp_std[p].T.conjugate()) < 1e-8)  # check hermitian

        m_dgate_dp_std = _np.conjugate(m_dgate_dp_std)  # so element-wise multiply
        # of complex number (einsum below) results in separately adding
        # Re and Im parts (also see NOTE in spam_penalty_jac_fill below)

        #contract to get (note contract along both mx indices b/c treat like a
        # mx basis): d(|chi_std|_Tr)/dp = d(|chi_std|_Tr)/dchi_std * dchi_std/dp
        #v =  _np.einsum("ij,aij->a",sgnchi,MdGdp_std)
        v = _np.tensordot(sgnchi, m_dgate_dp_std, ((0, 1), (1, 2)))
        v *= prefactor * (0.5 / _np.sqrt(_tools.tracenorm(chi)))  # add 0.5/|chi|_Tr factor
        assert(_np.linalg.norm(v.imag) < 1e-4)
        cp_penalty_vec_grad_to_fill[i, :] = 0.0

        gate_gpinds_subset, within_wrtslice, within_gpinds = _slct.intersect_within(wrt_slice, gate.gpindices)
        cp_penalty_vec_grad_to_fill[i, within_wrtslice] = v.real[within_gpinds]  # indexing w/array OR
        #slice works as expected in this case
        chi = sgnchi = dgate_dp = m_dgate_dp_std = v = None  # free mem

    return len(mdl.operations)  # the number of leading-dim indicies we filled in


def _spam_penalty_jac_fill(spam_penalty_vec_grad_to_fill, mdl, prefactor, op_basis, wrtslice):
    """
    Helper function - jacobian of CPTP penalty (sum of tracenorms of gates)
    Returns a (real) array of shape ( _spam_penalty_size(mdl), n_params).
    """
    basis_mxs = op_basis.elements  # shape [mdl.dim, dmDim, dmDim]
    ddenmx_dv = demx_dv = basis_mxs.conjugate()  # b/c denMx = sum( spamvec[i] * Bmx[i] ) and "V" == spamvec
    #NOTE: conjugate() above is because ddenMxdV and dEMxdV will get *elementwise*
    # multiplied (einsum below) by another complex matrix (sgndm or sgnE) and summed
    # in order to gather the different components of the total derivative of the trace-norm
    # wrt some spam-vector change dV.  If left un-conjugated, we'd get A*B + A.C*B.C (just
    # taking the (i,j) and (j,i) elements of the sum, say) which would give us
    # 2*Re(A*B) = A.r*B.r - B.i*A.i when we *want* (b/c Re and Im parts are thought of as
    # separate, independent degrees of freedom) A.r*B.r + A.i*B.i = 2*Re(A*B.C) -- so
    # we need to conjugate the "B" matrix, which is ddenMxdV or dEMxdV below.

    # d( sqrt(|denMx|_Tr) ) = (0.5 / sqrt(|denMx|_Tr)) * d( |denMx|_Tr )
    for i, prepvec in enumerate(mdl.preps.values()):
        nparams = prepvec.num_params

        #get sgn(denMx) == d(|denMx|_Tr)/d(denMx) in std basis
        # dmDim = denMx.shape[0]
        denmx = _tools.vec_to_stdmx(prepvec, op_basis)
        assert(_np.linalg.norm(denmx - denmx.T.conjugate()) < 1e-4), \
            "denMx should be Hermitian!"

        sgndm = _tools.matrix_sign(denmx)
        assert(_np.linalg.norm(sgndm - sgndm.T.conjugate()) < 1e-4), \
            "sgndm should be Hermitian!"

        # get d(prepvec)/dp in op_basis [shape == (nP,dim)]
        dv_dp = prepvec.deriv_wrt_params()  # shape (dim, nP)
        assert(dv_dp.shape == (mdl.dim, nparams))

        # denMx = sum( spamvec[i] * Bmx[i] )

        #contract to get (note contrnact along both mx indices b/c treat like a mx basis):
        # d(|denMx|_Tr)/dp = d(|denMx|_Tr)/d(denMx) * d(denMx)/d(spamvec) * d(spamvec)/dp
        # [dmDim,dmDim] * [mdl.dim, dmDim,dmDim] * [mdl.dim, nP]
        #v =  _np.einsum("ij,aij,ab->b",sgndm,ddenMxdV,dVdp)
        v = _np.tensordot(_np.tensordot(sgndm, ddenmx_dv, ((0, 1), (1, 2))), dv_dp, (0, 0))
        v *= prefactor * (0.5 / _np.sqrt(_tools.tracenorm(denmx)))  # add 0.5/|denMx|_Tr factor
        assert(_np.linalg.norm(v.imag) < 1e-4)
        spam_penalty_vec_grad_to_fill[i, :] = 0.0
        gpinds_subset, within_wrtslice, within_gpinds = _slct.intersect_within(wrt_slice, prepvec.gpindices)
        spam_penalty_vec_grad_to_fill[i, within_wrtslice] = v.real[within_gpinds]  # slice or array index works!
        denmx = sgndm = dv_dp = v = None  # free mem

    #Compute derivatives for effect terms
    i = len(mdl.preps)
    for povmlbl, povm in mdl.povms.items():
        #Simplify effects of povm so we can take their derivatives
        # directly wrt parent Model parameters
        for _, effectvec in povm.simplify_effects(povmlbl).items():
            nparams = effectvec.num_params

            #get sgn(EMx) == d(|EMx|_Tr)/d(EMx) in std basis
            emx = _tools.vec_to_stdmx(effectvec, op_basis)
            # dmDim = EMx.shape[0]
            assert(_np.linalg.norm(emx - emx.T.conjugate()) < 1e-4), \
                "EMx should be Hermitian!"

            sgn_e = _tools.matrix_sign(emx)
            assert(_np.linalg.norm(sgn_e - sgn_e.T.conjugate()) < 1e-4), \
                "sgnE should be Hermitian!"

            # get d(prepvec)/dp in op_basis [shape == (nP,dim)]
            dv_dp = effectvec.deriv_wrt_params()  # shape (dim, nP)
            assert(dv_dp.shape == (mdl.dim, nparams))

            # emx = sum( spamvec[i] * basis_mx[i] )

            #contract to get (note contract along both mx indices b/c treat like a mx basis):
            # d(|EMx|_Tr)/dp = d(|EMx|_Tr)/d(EMx) * d(EMx)/d(spamvec) * d(spamvec)/dp
            # [dmDim,dmDim] * [mdl.dim, dmDim,dmDim] * [mdl.dim, nP]
            #v =  _np.einsum("ij,aij,ab->b",sgnE,dEMxdV,dVdp)
            v = _np.tensordot(_np.tensordot(sgn_e, demx_dv, ((0, 1), (1, 2))), dv_dp, (0, 0))
            v *= prefactor * (0.5 / _np.sqrt(_tools.tracenorm(emx)))  # add 0.5/|EMx|_Tr factor
            assert(_np.linalg.norm(v.imag) < 1e-4)

            spam_penalty_vec_grad_to_fill[i, :] = 0.0
            gpinds_subset, within_wrtslice, within_gpinds = _slct.intersect_within(wrt_slice, effectvec.gpindices)
            spam_penalty_vec_grad_to_fill[i, within_wrtslice] = v.real[within_gpinds]
            i += 1

            sgn_e = dv_dp = v = None  # free mem

    #return the number of leading-dim indicies we filled in
    return len(mdl.preps) + sum([len(povm) for povm in mdl.povms.values()])


def _errorgen_penalty_jac_fill(errorgen_penalty_vec_grad_to_fill, mdl, prefactor):

    def get_local_deriv(op):
        z = op.errorgen_coefficients_array()  # val**2 term is abs(z) = sqrt(z*z.conj)
        dz = op.errorgen_coefficients_array_deriv_wrt_params()
        dterms = 0.5 * (z.conjugate()[:, None] * dz + z[:, None] * dz.conjugate()) / _np.abs(z)[:, None]
        # dterms = 0.5/sqrt(z*z.conj) * (dz * z.conj + z * dz.conj)  -- shape (nCoeffs, nOpParams)
        dsumterms = _np.sum(dterms, axis=0)  # sum over coefficients -- shape (nOpParams,)
        assert(_np.linalg.norm(dsumterms.imag) < 1e-8)
        return prefactor**2 * dsumterms.real  # (2 `prefactor` factors since deriv of val**2)
        #Add these lines if we treat different ops as different LS terms.
        # terms = _np.abs(z)
        # val = _np.sqrt(sum(_np.abs(z)))
        # dval = 0.5 * dsumterms / val[:, None]  # 0.5/sqrt(sum(terms)) * dsumterms
        # return dval

    val = _errorgen_penalty(mdl, prefactor)
    errorgen_penalty_vec_grad_to_fill[0, :] = 0.0

    #for lbl in mdl.primitive_prep_labels:
    #    op = mdl.circuit_layer_operator(lbl, 'prep')
    #    errorgen_penalty_vec_grad_to_fill[0, op.gpindices] += get_local_deriv(op)

    for lbl in mdl.primitive_op_labels:
        op = mdl.circuit_layer_operator(lbl, 'op')
        errorgen_penalty_vec_grad_to_fill[0, op.gpindices] += get_local_deriv(op)

    #for lbl in mdl.primitive_povm_labels:
    #    op = mdl.circuit_layer_operator(lbl, 'povm')
    #    errorgen_penalty_vec_grad_to_fill[0, op.gpindices] += get_local_deriv(op)

    #Above fills derivative of val**2 = sum(terms), but we want deriv of val = sqrt(sum(terms)):
    errorgen_penalty_vec_grad_to_fill[0, :] *= 0.5 / val  # final == 1/sqrt(sum(terms)) * dsumterms

    # DEBUG REMOVE: check with finite difference
    # orig = mdl.to_vector()
    # fd_deriv = _np.zeros(len(orig), 'd')
    # val_orig = val
    # eps = 1e-7
    # for i in range(len(orig)):
    #     w = orig.copy(); w[i] += eps
    #     mdl.from_vector(w)
    #     fd_deriv[i] = (_errorgen_penalty(mdl, prefactor) - val_orig) / eps
    # diffvec = fd_deriv - errorgen_penalty_vec_grad_to_fill[0, :]
    # diffvec[_np.abs(orig) < 2*eps] = 0.0  # we can't accurately assess derivs near zero
    # diff = _np.linalg.norm(diffvec) / _np.linalg.norm(fd_deriv)
    # mdl.from_vector(orig)
    # if diff > 1e-3:
    #     import bpdb; bpdb.set_trace()

    #return the number of leading-dim indicies we filled in
    return 1


class LogLWildcardFunction(ObjectiveFunction):

    """
    A wildcard-budget bolt-on to an existing objective function.

    Currently, this existing function must be a log-likelihood type
    function because the computational logic assumes this.  The
    resulting object is an objective function over the space of
    wildcard budget parameter vectors (not model parameters).

    Parameters
    ----------
    logl_objective_fn : PoissonPicDeltaLogLFunction
        The bare log-likelihood function.

    base_pt : numpy.ndarray
        Unused.  The model-paramter vector where this objective function is based.

    wildcard : WildcardBudget
        The wildcard budget that adjusts the "bare" probabilities of
        `logl_objective_fn` before evaluating the rest of the objective function.
    """
    def __init__(self, logl_objective_fn, base_pt, wildcard):
        #TODO: remove base_pt -- it ends up not being needed (?)
        self.logl_objfn = logl_objective_fn
        self.basept = base_pt
        self.wildcard_budget = wildcard
        self.wildcard_budget_precomp = wildcard.precompute_for_same_circuits(self.logl_objfn.circuits)
        self.description = logl_objective_fn.description + " + wildcard budget"

        #assumes self.logl_objfn.fn(...) was called to initialize the members of self.logl_objfn
        self.logl_objfn.resource_alloc.add_tracked_memory(self.logl_objfn.probs.size)
        self.probs = self.logl_objfn.probs.copy()

    #def _default_evalpt(self):
    #    """The default point to evaluate functions at """
    #    return self.wildcard_budget.to_vector()

    #Mimic the underlying LogL objective
    def __getattr__(self, attr):
        return getattr(self.__dict__['logl_objfn'], attr)  # use __dict__ so no chance for recursive __getattr__

    def chi2k_distributed_qty(self, objective_function_value):
        """
        Convert a value of this objective function to one that is expected to be chi2_k distributed.

        Parameters
        ----------
        objective_function_value : float
            A value of this objective function, i.e. one returned from `self.fn(...)`.

        Returns
        -------
        float
        """
        return self.logl_objfn.chi2k_distributed_qty(objective_function_value)

    def fn(self, wvec=None):
        """
        Evaluate this objective function.

        Parameters
        ----------
        wvec : numpy.ndarray, optional
            The vector of (wildcard budget) parameters to evaluate the objective function at.
            If `None`, then the budget's current parameter vector is used (held internally).

        Returns
        -------
        float
        """
        return sum(self.terms(wvec))

    def terms(self, wvec=None):
        """
        Compute the terms of the objective function.

        The "terms" are the per-circuit-outcome values that get summed together
        to result in the objective function value.

        Parameters
        ----------
        wvec : numpy.ndarray, optional
            The vector of (wildcard budget) parameters to evaluate the objective function at.
            If `None`, then the budget's current parameter vector is used (held internally).

        Returns
        -------
        numpy.ndarray
            An array of shape `(nElements,)` where `nElements` is the number
            of circuit outcomes.
        """
        return self.lsvec(wvec)**2

    def lsvec(self, wvec=None):
        """
        Compute the least-squares vector of the objective function.

        This is the square-root of the terms-vector returned from :method:`terms`.
        This vector is the objective function value used by a least-squares
        optimizer when optimizing this objective function.  Note that the existence
        of this quantity requires that the terms be non-negative.  If this is not
        the case, an error is raised.

        Parameters
        ----------
        wvec : numpy.ndarray, optional
            The vector of (wildcard budget) parameters to evaluate the objective function at.
            If `None`, then the budget's current parameter vector is used (held internally).

        Returns
        -------
        numpy.ndarray
            An array of shape `(nElements,)` where `nElements` is the number
            of circuit outcomes.
        """
        if wvec is not None: self.wildcard_budget.from_vector(wvec)
        self.wildcard_budget.update_probs(self.probs,
                                          self.logl_objfn.probs,
                                          self.logl_objfn.freqs,
                                          self.logl_objfn.layout,
                                          self.wildcard_budget_precomp)

        counts, N, freqs = self.logl_objfn.counts, self.logl_objfn.total_counts, self.logl_objfn.freqs
        return self.logl_objfn.raw_objfn.lsvec(self.logl_objfn.probs, counts, N, freqs)

    def dlsvec(self, wvec):
        """
        The derivative (jacobian) of the least-squares vector.

        Derivatives are taken with respect to wildcard budget parameters.

        Parameters
        ----------
        wvec : numpy.ndarray, optional
            The vector of (wildcard budget) parameters to evaluate the objective function at.
            If `None`, then the budget's current parameter vector is used (held internally).

        Returns
        -------
        numpy.ndarray
            An array of shape `(nElements,nParams)` where `nElements` is the number
            of circuit outcomes and `nParams` is the number of wildcard budget parameters.
        """
        raise NotImplementedError("No jacobian yet")<|MERGE_RESOLUTION|>--- conflicted
+++ resolved
@@ -4262,15 +4262,11 @@
             off += _spam_penalty_jac_fill(
                 lspenaltyvec_jac[off:, :], self.model, self.spam_penalty_factor, self.opBasis, wrtslice)
 
-<<<<<<< HEAD
-        assert(off == self.local_ex)
-=======
         if self.errorgen_penalty_factor > 0:
             off += _errorgen_penalty_jac_fill(
-                lspenaltyvec_jac[off:, :], self.model, self.errorgen_penalty_factor)
-
-        assert(off == self.ex)
->>>>>>> c5c32a1c
+                lspenaltyvec_jac[off:, :], self.model, self.errorgen_penalty_factor, wrtslice)
+
+        assert(off == self.local_ex)
 
     def _fill_dterms_penalty(self, paramvec, terms_jac):
         """
@@ -5936,9 +5932,6 @@
     ))
 
 
-<<<<<<< HEAD
-def _cptp_penalty_jac_fill(cp_penalty_vec_grad_to_fill, mdl, prefactor, op_basis, wrt_slice):
-=======
 def _errorgen_penalty(mdl, prefactor):
     """
     Helper function - errorgen penalty: sum_i |errorgen_coeff_i|
@@ -5963,8 +5956,7 @@
     return prefactor * _np.array([_np.sqrt(val)], 'd')
 
 
-def _cptp_penalty_jac_fill(cp_penalty_vec_grad_to_fill, mdl, prefactor, op_basis):
->>>>>>> c5c32a1c
+def _cptp_penalty_jac_fill(cp_penalty_vec_grad_to_fill, mdl, prefactor, op_basis, wrt_slice):
     """
     Helper function - jacobian of CPTP penalty (sum of tracenorms of gates)
     Returns a (real) array of shape (len(mdl.operations), n_params).
@@ -6030,7 +6022,7 @@
     return len(mdl.operations)  # the number of leading-dim indicies we filled in
 
 
-def _spam_penalty_jac_fill(spam_penalty_vec_grad_to_fill, mdl, prefactor, op_basis, wrtslice):
+def _spam_penalty_jac_fill(spam_penalty_vec_grad_to_fill, mdl, prefactor, op_basis, wrt_slice):
     """
     Helper function - jacobian of CPTP penalty (sum of tracenorms of gates)
     Returns a (real) array of shape ( _spam_penalty_size(mdl), n_params).
@@ -6121,7 +6113,7 @@
     return len(mdl.preps) + sum([len(povm) for povm in mdl.povms.values()])
 
 
-def _errorgen_penalty_jac_fill(errorgen_penalty_vec_grad_to_fill, mdl, prefactor):
+def _errorgen_penalty_jac_fill(errorgen_penalty_vec_grad_to_fill, mdl, prefactor, wrt_slice):
 
     def get_local_deriv(op):
         z = op.errorgen_coefficients_array()  # val**2 term is abs(z) = sqrt(z*z.conj)
@@ -6146,7 +6138,8 @@
 
     for lbl in mdl.primitive_op_labels:
         op = mdl.circuit_layer_operator(lbl, 'op')
-        errorgen_penalty_vec_grad_to_fill[0, op.gpindices] += get_local_deriv(op)
+        gpinds_subset, within_wrtslice, within_gpinds = _slct.intersect_within(wrt_slice, op.gpindices)
+        errorgen_penalty_vec_grad_to_fill[0, within_wrtslice] += get_local_deriv(op)[within_gpinds]
 
     #for lbl in mdl.primitive_povm_labels:
     #    op = mdl.circuit_layer_operator(lbl, 'povm')
