""" Defines the GateMapCalc calculator class"""
from __future__ import division, print_function, absolute_import, unicode_literals
#*****************************************************************
#    pyGSTi 0.9:  Copyright 2015 Sandia Corporation
#    This Software is released under the GPL license detailed
#    in the file "license.txt" in the top-level pyGSTi directory
#*****************************************************************

import warnings as _warnings
import numpy as _np
import time as _time
import itertools as _itertools

from ..tools import mpitools as _mpit
from ..tools import slicetools as _slct
from ..tools import compattools as _compat
from ..tools.matrixtools import _fas
from ..baseobjs import DummyProfiler as _DummyProfiler
from .mapevaltree import MapEvalTree as _MapEvalTree
from .gatecalc import GateCalc
from .label import Label as _Label

_dummy_profiler = _DummyProfiler()

# FUTURE: use enum (make sure it's supported in Python2.7?)
SUPEROP  = 0
UNITARY  = 1
CLIFFORD = 2


#TODO:
# Gate -> GateMatrix
# New "Gate" base class, new "GateMap" class
class GateMapCalc(GateCalc):
    """
    Encapsulates a calculation tool used by gate set objects to perform product
    and derivatives-of-product calculations.

    This is contained in a class separate from GateSet to allow for additional
    gate set classes (e.g. ones which use entirely different -- non-gate-local
    -- parameterizations of gate matrices and SPAM vectors) access to these
    fundamental operations.
    """    
    def __init__(self, dim, gates, preps, effects, paramvec):
        """
        Construct a new GateMapCalc object.

        Parameters
        ----------
        dim : int
            The gate-dimension.  All gate matrices should be dim x dim, and all
            SPAM vectors should be dim x 1.

        gates, preps, effects : OrderedDict
            Ordered dictionaries of Gate, SPAMVec, and SPAMVec objects,
            respectively.  Must be *ordered* dictionaries to specify a
            well-defined column ordering when taking derivatives.

        spamdefs : OrderedDict
            A dictionary whose keys are the allowed SPAM labels, and whose
            values are 2-tuples comprised of a state preparation label
            followed by a POVM effect label (both of which are strings,
            and keys of preps and effects, respectively, except for the
            special case when both are set to "remainder").

        paramvec : ndarray
            The parameter vector of the GateSet.
        """
        self.evolution_type = SUPEROP 
        super(GateMapCalc, self).__init__(
            dim, gates, preps, effects, paramvec)

        
    def copy(self):
        """ Return a shallow copy of this GateMatrixCalc """
        return GateMapCalc(self.dim, self.gates, self.preps,
                              self.effects, self.paramvec)

        
    #Same as GateMatrixCalc, but not general enough to be in base class
    def _rhoE_from_spamTuple(self, spamTuple):
        assert( len(spamTuple) == 2 )
        if isinstance(spamTuple[0],_Label): # OLD _compat.isstr(spamTuple[0])
            rholabel,elabel = spamTuple
<<<<<<< HEAD
            if self.evolution_type in (SUPEROP,UNITARY):  # FUTURE: use enum (make sure it's supported in Python2.7?)
                typ = complex if self.evolution_type == UNITARY else 'd'
                scratch = _np.empty(self.preps[rholabel].dim, typ) # allocate local scratch
                rho = self.preps[rholabel].toarray(scratch)
                E   = _np.conjugate(_np.transpose(self.effects[elabel].toarray(scratch)))
            else: # CLIFFORD
                rho = self.preps[rholabel].toarray(scratch)
                E = self.effects[elabel] # just return raw effect object
=======
            typ = complex if self.unitary_evolution else 'd'
            scratch = _np.empty(self.preps[rholabel].dim, typ) # allocate local scratch
            rho = self.preps[rholabel].toarray(scratch).copy() # copy b/c use scratch again (next line)
            E   = _np.conjugate(_np.transpose(self.effects[elabel].toarray(scratch)))
>>>>>>> b2dc25d9
        else:
            # a "custom" spamLabel consisting of a pair of SPAMVec (or array)
            #  objects: (prepVec, effectVec)
            rho, Eraw = spamTuple
            E   = _np.conjugate(_np.transpose(Eraw))
        return rho,E

    def _rhoEs_from_labels(self, rholabel, elabels):
        """ Returns SPAMVec *objects*, so must call .toarray() later """
        rho = self.preps[rholabel]
        Es = [ self.effects[elabel] for elabel in elabels ]
        #No support for "custom" spamlabel stuff here
        return rho,Es

    def propagate_state(self, rho, gatestring):
        """ 
        State propagation by GateMap objects which have 'acton'
        methods.  This function could easily be overridden to 
        perform some more sophisticated state propagation
        (i.e. Monte Carlo) in the future.

        Parameters
        ----------
        rho : SPAMVec
           The spam vector representing the initial state.

        gatestring : GateString or tuple
           A tuple of labels specifying the gate sequence to apply.

        Returns
        -------
        SPAMVec
        """
        for lbl in gatestring:
            rho = self.gates[lbl].acton(rho) # LEXICOGRAPHICAL VS MATRIX ORDER
        return rho


    def pr(self, spamTuple, gatestring, clipTo, bUseScaling=False):
        """
        Compute probability of a single "outcome" (spam-tuple) for a single
        gate string.

        Parameters
        ----------
        spamTuple : (rho_label, compiled_effect_label)
            Specifies the prep and POVM effect used to compute the probability.

        gatestring : GateString or tuple
            A tuple-like object of *compiled* gates (e.g. may include
            instrument elements like 'Imyinst_0')

        clipTo : 2-tuple
          (min,max) to clip returned probability to if not None.
          Only relevant when prMxToFill is not None.

        bUseScaling : bool, optional
          Whether to use a post-scaled product internally.  If False, this
          routine will run slightly faster, but with a chance that the
          product will overflow and the subsequent trace operation will
          yield nan as the returned probability.

        Returns
        -------
        probability: float
        """
        rho,E = self._rhoE_from_spamTuple(spamTuple)
        rho = self.propagate_state(rho, gatestring)
        if self.evolution_type == UNITARY:
            p = float(abs(_np.dot(E,rho))**2)
        elif self.evolution_type == SUPEROP:
            p = float(_np.dot(E,rho))
        else: # CLIFFORD
            state_s, state_p = rho # should be a StabilizerState.toarray() "object"
            nQubits = len(E.outcomes); assert(nQubits == len(state_p) // 2)
            probs = [ pauli_z_measurement(state_s, state_p, i) for i in range(nQubits) ] # could cache this
            oneQ_outcome_probs = [ probs[i][outcome] for i,outcome in enumerate(E.outcomes) ]
            p = float(_np.product(oneQ_outcome_probs))

        if _np.isnan(p):
            if len(gatestring) < 10:
                strToPrint = str(gatestring)
            else:
                strToPrint = str(gatestring[0:10]) + " ... (len %d)" % len(gatestring)
            _warnings.warn("pr(%s) == nan" % strToPrint)

        if clipTo is not None:
            return _np.clip(p,clipTo[0],clipTo[1])
        else: return p

        
    def dpr(self, spamTuple, gatestring, returnPr, clipTo):
        """
        Compute the derivative of a probability generated by a gate string and
        spam tuple as a 1 x M numpy array, where M is the number of gateset
        parameters.

        Parameters
        ----------
        spamTuple : (rho_label, compiled_effect_label)
            Specifies the prep and POVM effect used to compute the probability.

        gatestring : GateString or tuple
            A tuple-like object of *compiled* gates (e.g. may include
            instrument elements like 'Imyinst_0')

        returnPr : bool
          when set to True, additionally return the probability itself.

        clipTo : 2-tuple
          (min,max) to clip returned probability to if not None.
          Only relevant when prMxToFill is not None.

        Returns
        -------
        derivative : numpy array
            a 1 x M numpy array of derivatives of the probability w.r.t.
            each gateset parameter (M is the length of the vectorized gateset).

        probability : float
            only returned if returnPr == True.
        """
        
        #Finite difference derivative
        eps = 1e-7 #hardcoded?
        p = self.pr(spamTuple, gatestring, clipTo)
        dp = _np.empty( (1,self.Np), 'd' )

        orig_vec = self.to_vector().copy()
        for i in range(self.Np):
            vec = orig_vec.copy(); vec[i] += eps
            self.from_vector(vec)
            dp[0,i] = (self.pr(spamTuple, gatestring, clipTo)-p)/eps
        self.from_vector(orig_vec)
                
        if returnPr:
            if clipTo is not None:  p = _np.clip( p, clipTo[0], clipTo[1] )
            return dp, p
        else: return dp


    def hpr(self, spamTuple, gatestring, returnPr, returnDeriv, clipTo):
        """
        Compute the Hessian of a probability generated by a gate string and
        spam tuple as a 1 x M x M array, where M is the number of gateset
        parameters.

        Parameters
        ----------
        spamTuple : (rho_label, compiled_effect_label)
            Specifies the prep and POVM effect used to compute the probability.

        gatestring : GateString or tuple
            A tuple-like object of *compiled* gates (e.g. may include
            instrument elements like 'Imyinst_0')

        returnPr : bool
          when set to True, additionally return the probability itself.

        returnDeriv : bool
          when set to True, additionally return the derivative of the
          probability.

        clipTo : 2-tuple
          (min,max) to clip returned probability to if not None.
          Only relevant when prMxToFill is not None.

        Returns
        -------
        hessian : numpy array
            a 1 x M x M array, where M is the number of gateset parameters.
            hessian[0,j,k] is the derivative of the probability w.r.t. the
            k-th then the j-th gateset parameter.

        derivative : numpy array
            only returned if returnDeriv == True. A 1 x M numpy array of
            derivatives of the probability w.r.t. each gateset parameter.

        probability : float
            only returned if returnPr == True.
        """
        
        #Finite difference hessian
        eps = 1e-4 #hardcoded?
        if returnPr:
            dp,p = self.dpr(spamTuple, gatestring, returnPr, clipTo)
        else:
            dp = self.dpr(spamTuple, gatestring, returnPr, clipTo)
        hp = _np.empty( (1,self.Np, self.Np), 'd' )

        orig_vec = self.to_vector().copy()
        for i in range(self.Np):
            vec = orig_vec.copy(); vec[i] += eps
            self.from_vector(vec)
            hp[0,i,:] = (self.dpr(spamTuple, gatestring, False, clipTo)-dp)/eps
        self.from_vector(orig_vec)
                
        if returnPr and clipTo is not None:
            p = _np.clip( p, clipTo[0], clipTo[1] )

        if returnDeriv:
            if returnPr: return hp, dp, p
            else:        return hp, dp
        else:
            if returnPr: return hp, p
            else:        return hp


    def _compute_pr_cache(self, rholabel, elabels, evalTree, comm, scratch=None):
        #tStart = _time.time()
        dim = self.dim
        cacheSize = evalTree.cache_size()
        rhoVec,EVecs = self._rhoEs_from_labels(rholabel, elabels)
        ret = _np.empty((len(evalTree),len(elabels)),'d')

        #Get rho & rhoCache
        if self.evolution_type in (UNITARY, SUPEROP):
            #Scratch type (for holding spam/state vectors)
            typ = complex if self.evolution_type == UNITARY else 'd'
            
            if scratch is None:
                rho_cache = _np.zeros((cacheSize, dim), typ)
            else:
                assert(scratch.shape == (cacheSize,dim))
                rho_cache = scratch #to avoid recomputation
                
            Escratch = _np.empty(rho.shape[0],typ) # memory for E.toarray() if it wants it
            rho = rhoVec.toarray(Escratch) #rho can use same scratch space (enables fastkron)
        else: # CLIFFORD case
            rho = rhoVec.toarray()
            if scratch is None:
                rho_cache = [None]*cacheSize # so we can store (s,p) tuples in cache
            else:
                assert(len(scratch) == cacheSize)
                rho_cache = scratch
                       

        #comm is currently ignored
        #TODO: if evalTree is split, distribute among processors
        for i in evalTree.get_evaluation_order():
            iStart,remainder,iCache = evalTree[i]
            if iStart is None:  init_state = rho
            else:               init_state = rho_cache[iStart] #[:,None]

            final_state = self.propagate_state(init_state, remainder)
            if iCache is not None: rho_cache[iCache] = final_state # [:,0] #store this state in the cache

            if self.evolution_type == UNITARY:
                for j,E in enumerate(EVecs):
                    ret[i,j] = _np.abs(_np.vdot(E.toarray(Escratch),final_state))**2
            elif self.evolution_type == SUPEROP:
                for j,E in enumerate(EVecs):
                    ret[i,j] = _np.vdot(E.toarray(Escratch),final_state)
                    #OLD (slower): _np.dot(_np.conjugate(E.toarray(Escratch)).T,final_state)
                    # FUTURE: optionally pre-compute toarray() results for speed if mem is available?
            else: # CLIFFORD case
                state_s, state_p = final_state # should be a StabilizerState.toarray() "object"
                nQubits = len(state_p) // 2
                probs = [ pauli_z_measurement(state_s, state_p, i) for i in range(nQubits) ] # could cache this
                for j,E in enumerate(EVecs):
                    oneQ_outcome_probs = [ probs[i][outcome] for i,outcome in enumerate(E.outcomes) ]
                    ret[i,j] = float(_np.product(oneQ_outcome_probs))
                
        #print("DEBUG TIME: pr_cache(dim=%d, cachesize=%d) in %gs" % (self.dim, cacheSize,_time.time()-tStart)) #DEBUG
        return ret

    
    def _compute_dpr_cache(self, rholabel, elabels, evalTree, wrtSlice, comm, scratch=None):
        #Compute finite difference derivatives, one parameter at a time.
        tStart = _time.time() #DEBUG
        param_indices = range(self.Np) if (wrtSlice is None) else _slct.indices(wrtSlice)
        nDerivCols = len(param_indices) # *all*, not just locally computed ones
        
        dim = self.dim
        cacheSize = evalTree.cache_size()
        dpr_cache  = _np.zeros((len(evalTree), len(elabels), nDerivCols),'d')

        # Allocate cache space if needed
        if self.evolution_type in (UNITARY, SUPEROP):
            typ = complex if self.evolution_type == UNITARY else 'd'

            if scratch is None:
                rho_cache  = _np.zeros((cacheSize, dim), typ)
            else:
                assert(scratch.shape == (cacheSize,dim))
                rho_cache  = scratch
        else: # CLIFFORD case
            if scratch is None:
                rho_cache = [None]*cacheSize # so we can store (s,p) tuples in cache
            else:
                assert(len(scratch) == cacheSize)
                rho_cache = scratch
                
        eps = 1e-7 #hardcoded?
        pCache = self._compute_pr_cache(rholabel,elabels,evalTree,comm,rho_cache)

        all_slices, my_slice, owners, subComm = \
                _mpit.distribute_slice(slice(0,len(param_indices)), comm)

        my_param_indices = param_indices[my_slice]
        st = my_slice.start #beginning of where my_param_indices results
                            # get placed into dpr_cache
        
        #Get a map from global parameter indices to the desired
        # final index within dpr_cache
        iParamToFinal = { i: st+ii for ii,i in enumerate(my_param_indices) }

        orig_vec = self.to_vector().copy()
        for i in range(self.Np): #HERE range(20): #
            #print("dprobs cache %d of %d" % (i,self.Np))
            if i in iParamToFinal:
                iFinal = iParamToFinal[i]
                vec = orig_vec.copy(); vec[i] += eps
                self.from_vector(vec)
                dpr_cache[:,:,iFinal] = ( self._compute_pr_cache(
                    rholabel,elabels,evalTree,subComm,rho_cache) - pCache)/eps
        self.from_vector(orig_vec)

        #Now each processor has filled the relavant parts of dpr_cache,
        # so gather together:
        _mpit.gather_slices(all_slices, owners, dpr_cache,[], axes=2, comm=comm)
        print("DEBUG TIME: dpr_cache(Np=%d, dim=%d, cachesize=%d, treesize=%d, napplies=%d) in %gs" % 
              (self.Np, self.dim, cacheSize, len(evalTree), evalTree.get_num_applies(), _time.time()-tStart)) #DEBUG

        return dpr_cache

    def _compute_hpr_cache(self, rholabel, elabels, evalTree, wrtSlice1, wrtSlice2, comm):
        #Compute finite difference hessians, one parameter at a time.

        param_indices1 = range(self.Np) if (wrtSlice1 is None) else _slct.indices(wrtSlice1)
        param_indices2 = range(self.Np) if (wrtSlice2 is None) else _slct.indices(wrtSlice2)
        nDerivCols1 = len(param_indices1) # *all*, not just locally computed ones
        nDerivCols2 = len(param_indices2) # *all*, not just locally computed ones
        
        dim = self.dim
        cacheSize = evalTree.cache_size()
        hpr_cache  = _np.zeros((len(evalTree),len(elabels), nDerivCols1, nDerivCols2),'d')

        # Allocate scratch space for compute_dpr_cache
        if self.evolution_type in (UNITARY, SUPEROP):
            typ = complex if self.evolution_type == UNITARY else 'd'
            dpr_scratch  = _np.zeros((cacheSize, dim), typ)
        else: # CLIFFORD case
            dpr_scratch = [None]*cacheSize # so we can store (s,p) tuples in cache
            
        eps = 1e-4 #hardcoded?
        dpCache = self._compute_dpr_cache(rholabel,elabels,evalTree,wrtSlice2,comm,
                                          dpr_scratch).copy()
           #need copy here b/c scratch space is used by sub-calls to
           # _compute_dpr_cache below in finite difference computation.
           
        all_slices, my_slice, owners, subComm = \
                _mpit.distribute_slice(slice(0,len(param_indices1)), comm)

        my_param_indices = param_indices1[my_slice]
        st = my_slice.start #beginning of where my_param_indices results
                            # get placed into dpr_cache
        
        #Get a map from global parameter indices to the desired
        # final index within dpr_cache
        iParamToFinal = { i: st+ii for ii,i in enumerate(my_param_indices) }

        orig_vec = self.to_vector().copy()
        for i in range(self.Np):
            if i in iParamToFinal:
                iFinal = iParamToFinal[i]
                vec = orig_vec.copy(); vec[i] += eps
                self.from_vector(vec)
                hpr_cache[:,:,iFinal,:] = ( self._compute_dpr_cache(
                    rholabel,elabels,evalTree,wrtSlice2,subComm,dpr_scratch) - dpCache)/eps
        self.from_vector(orig_vec)

        #Now each processor has filled the relavant parts of dpr_cache,
        # so gather together:
        _mpit.gather_slices(all_slices, owners, hpr_cache,[], axes=2, comm=comm)

        return hpr_cache

    def default_distribute_method(self):
        """ 
        Return the preferred MPI distribution mode for this calculator.
        """
        return "gatestrings"

    
    def estimate_cache_size(self, nGateStrings):
        """
        Return an estimate of the ideal/desired cache size given a number of 
        gate strings.

        Returns
        -------
        int
        """
        return int( 0.7 * nGateStrings )

    
    def construct_evaltree(self):
        """
        Constructs an EvalTree object appropriate for this calculator.
        """
        return _MapEvalTree()


    def estimate_mem_usage(self, subcalls, cache_size, num_subtrees,
                           num_subtree_proc_groups, num_param1_groups,
                           num_param2_groups, num_final_strs):
        """
        Estimate the memory required by a given set of subcalls to computation functions.

        Parameters
        ----------
        subcalls : list of strs
            A list of the names of the subcalls to estimate memory usage for.

        cache_size : int
            The size of the evaluation tree that will be passed to the
            functions named by `subcalls`.

        num_subtrees : int
            The number of subtrees to split the full evaluation tree into.

        num_subtree_proc_groups : int
            The number of processor groups used to (in parallel) iterate through
            the subtrees.  It can often be useful to have fewer processor groups
            then subtrees (even == 1) in order to perform the parallelization
            over the parameter groups.
        
        num_param1_groups : int
            The number of groups to divide the first-derivative parameters into.
            Computation will be automatically parallelized over these groups.

        num_param2_groups : int
            The number of groups to divide the second-derivative parameters into.
            Computation will be automatically parallelized over these groups.

        num_final_strs : int
            The number of final strings (may be less than or greater than
            `cacheSize`) the tree will hold.
        
        Returns
        -------
        int
            The memory estimate in bytes.
        """
        np1,np2 = num_param1_groups, num_param2_groups
        FLOATSIZE = 8 # in bytes: TODO: a better way

        dim = self.dim
        wrtLen1 = (self.Np+np1-1) // np1 # ceiling(num_params / np1)
        wrtLen2 = (self.Np+np2-1) // np2 # ceiling(num_params / np2)

        mem = 0
        for fnName in subcalls:
            if fnName == "bulk_fill_probs":
                mem += cache_size * dim # pr cache intermediate
                mem += num_final_strs # pr cache final (* #elabels!)

            elif fnName == "bulk_fill_dprobs":
                mem += cache_size * dim # dpr cache scratch
                mem += cache_size * dim # pr cache intermediate
                mem += num_final_strs * wrtLen1 # dpr cache final (* #elabels!)

            elif fnName == "bulk_fill_hprobs":
                mem += cache_size * dim # dpr cache intermediate (scratch)
                mem += cache_size * wrtLen2 * dim * 2 # dpr cache (x2)
                mem += num_final_strs * wrtLen1 * wrtLen2  # hpr cache final (* #elabels!)
                
            else:
                raise ValueError("Unknown subcall name: %s" % fnName)
        
        return mem * FLOATSIZE


    
    def bulk_fill_probs(self, mxToFill, evalTree, clipTo=None, check=False,
                        comm=None):
        """
        Compute the outcome probabilities for an entire tree of gate strings.

        This routine fills a 1D array, `mxToFill` with the probabilities
        corresponding to the *compiled* gate strings found in an evaluation
        tree, `evalTree`.  An initial list of (general) :class:`GateString`
        objects is *compiled* into a lists of gate-only sequences along with
        a mapping of final elements (i.e. probabilities) to gate-only sequence
        and prep/effect pairs.  The evaluation tree organizes how to efficiently
        compute the gate-only sequences.  This routine fills in `mxToFill`, which
        must have length equal to the number of final elements (this can be 
        obtained by `evalTree.num_final_elements()`.  To interpret which elements
        correspond to which strings and outcomes, you'll need the mappings 
        generated when the original list of `GateStrings` was compiled.

        Parameters
        ----------
        mxToFill : numpy ndarray
          an already-allocated 1D numpy array of length equal to the
          total number of computed elements (i.e. evalTree.num_final_elements())

        evalTree : EvalTree
           given by a prior call to bulk_evaltree.  Specifies the *compiled* gate
           strings to compute the bulk operation on.

        clipTo : 2-tuple, optional
           (min,max) to clip return value if not None.

        check : boolean, optional
          If True, perform extra checks within code to verify correctness,
          generating warnings when checks fail.  Used for testing, and runs
          much slower when True.

        comm : mpi4py.MPI.Comm, optional
           When not None, an MPI communicator for distributing the computation
           across multiple processors.  Distribution is performed over
           subtrees of evalTree (if it is split).


        Returns
        -------
        None
        """

        #get distribution across subtrees (groups if needed)
        subtrees = evalTree.get_sub_trees()
        mySubTreeIndices, subTreeOwners, mySubComm = evalTree.distribute(comm)

        #eval on each local subtree
        for iSubTree in mySubTreeIndices:
            evalSubTree = subtrees[iSubTree]

            def calc_and_fill(rholabel, elabels, fIndsList, gIndsList, pslc1, pslc2, sumInto):
                """ Compute and fill result quantities for given arguments """
                #Fill cache info
                prCache = self._compute_pr_cache(rholabel, elabels, evalSubTree, mySubComm)
                
                #use cached data to final values
                ps = evalSubTree.final_view( prCache, axis=0) # ( nGateStrings, len(elabels))
                for i,(fInds,gInds) in enumerate(zip(fIndsList,gIndsList)):
                    _fas(mxToFill, [fInds], ps[gInds,i], add=sumInto)

            self._fill_result_tuple_collectrho((mxToFill,), evalSubTree,
                                     slice(None), slice(None), calc_and_fill )

        #collect/gather results
        subtreeElementIndices = [ t.final_element_indices(evalTree) for t in subtrees]
        _mpit.gather_indices(subtreeElementIndices, subTreeOwners,
                             mxToFill,[], 0, comm)
        #note: pass mxToFill, dim=(KS,), so gather mxToFill[felInds] (axis=0)

        if clipTo is not None:
            _np.clip( mxToFill, clipTo[0], clipTo[1], out=mxToFill ) # in-place clip

#Will this work?? TODO
#        if check:
#            self._check(evalTree, spam_label_rows, mxToFill, clipTo=clipTo)


    def bulk_fill_dprobs(self, mxToFill, evalTree,
                         prMxToFill=None,clipTo=None,check=False,
                         comm=None, wrtFilter=None, wrtBlockSize=None,
                         profiler=None, gatherMemLimit=None):
        """
        Compute the outcome probability-derivatives for an entire tree of gate
        strings.

        Similar to `bulk_fill_probs(...)`, but fills a 2D array with
        probability-derivatives for each "final element" of `evalTree`.

        Parameters
        ----------
        mxToFill : numpy ndarray
          an already-allocated ExM numpy array where E is the total number of
          computed elements (i.e. evalTree.num_final_elements()) and M is the 
          number of gate set parameters.

        evalTree : EvalTree
           given by a prior call to bulk_evaltree.  Specifies the *compiled* gate
           strings to compute the bulk operation on.

        prMxToFill : numpy array, optional
          when not None, an already-allocated length-E numpy array that is filled
          with probabilities, just like in bulk_fill_probs(...).

        clipTo : 2-tuple, optional
           (min,max) to clip return value if not None.

        check : boolean, optional
          If True, perform extra checks within code to verify correctness,
          generating warnings when checks fail.  Used for testing, and runs
          much slower when True.

        comm : mpi4py.MPI.Comm, optional
           When not None, an MPI communicator for distributing the computation
           across multiple processors.  Distribution is first performed over
           subtrees of evalTree (if it is split), and then over blocks (subsets)
           of the parameters being differentiated with respect to (see
           wrtBlockSize).

        wrtFilter : list of ints, optional
          If not None, a list of integers specifying which parameters
          to include in the derivative dimension. This argument is used
          internally for distributing calculations across multiple
          processors and to control memory usage.  Cannot be specified
          in conjuction with wrtBlockSize.

        wrtBlockSize : int or float, optional
          The maximum number of derivative columns to compute *products*
          for simultaneously.  None means compute all requested columns
          at once.  The  minimum of wrtBlockSize and the size that makes
          maximal use of available processors is used as the final block size.
          This argument must be None if wrtFilter is not None.  Set this to
          non-None to reduce amount of intermediate memory required.

        profiler : Profiler, optional
          A profiler object used for to track timing and memory usage.

        gatherMemLimit : int, optional
          A memory limit in bytes to impose upon the "gather" operations
          performed as a part of MPI processor syncronization.

        Returns
        -------
        None
        """

        tStart = _time.time()
        if profiler is None: profiler = _dummy_profiler

        if wrtFilter is not None:
            assert(wrtBlockSize is None) #Cannot specify both wrtFilter and wrtBlockSize
            wrtSlice = _slct.list_to_slice(wrtFilter) #for now, require the filter specify a slice
        else:
            wrtSlice = None

        profiler.mem_check("bulk_fill_dprobs: begin (expect ~ %.2fGB)" 
                           % (mxToFill.nbytes/(1024.0**3)) )

        #get distribution across subtrees (groups if needed)
        subtrees = evalTree.get_sub_trees()
        mySubTreeIndices, subTreeOwners, mySubComm = evalTree.distribute(comm)

        #eval on each local subtree
        for iSubTree in mySubTreeIndices:
            evalSubTree = subtrees[iSubTree]
            felInds = evalSubTree.final_element_indices(evalTree)

            #Free memory from previous subtree iteration before computing caches
            paramSlice = slice(None)
            fillComm = mySubComm #comm used by calc_and_fill

            def calc_and_fill(rholabel, elabels, fIndsList, gIndsList, pslc1, pslc2, sumInto):
                """ Compute and fill result quantities for given arguments """
                tm = _time.time()
                
                if prMxToFill is not None:
                    prCache = self._compute_pr_cache(rholabel, elabels, evalSubTree, fillComm)
                    ps = evalSubTree.final_view( prCache, axis=0) # ( nGateStrings, len(elabels))
                    for i,(fInds,gInds) in enumerate(zip(fIndsList,gIndsList)):
                        _fas(prMxToFill, [fInds], ps[gInds,i], add=sumInto)

                #Fill cache info
                dprCache = self._compute_dpr_cache(rholabel, elabels, evalSubTree, paramSlice, fillComm)
                dps = evalSubTree.final_view( dprCache, axis=0) # ( nGateStrings, len(elabels), nDerivCols)
                for i,(fInds,gInds) in enumerate(zip(fIndsList,gIndsList)):
                    _fas(mxToFill, [fInds, pslc1], dps[gInds,i], add=sumInto)
                profiler.add_time("bulk_fill_dprobs: calc_and_fill", tm)

                
            #Set wrtBlockSize to use available processors if it isn't specified
            if wrtFilter is None:
                blkSize = wrtBlockSize #could be None
                if (mySubComm is not None) and (mySubComm.Get_size() > 1):
                    comm_blkSize = self.Np / mySubComm.Get_size()
                    blkSize = comm_blkSize if (blkSize is None) \
                        else min(comm_blkSize, blkSize) #override with smaller comm_blkSize
            else:
                blkSize = None # wrtFilter dictates block


            if blkSize is None:
                #Fill derivative cache info
                paramSlice = wrtSlice #specifies which deriv cols calc_and_fill computes
                
                #Compute all requested derivative columns at once
                self._fill_result_tuple_collectrho( (prMxToFill, mxToFill), evalSubTree,
                                                    slice(None), slice(None), calc_and_fill )
                profiler.mem_check("bulk_fill_dprobs: post fill")

            else: # Divide columns into blocks of at most blkSize
                assert(wrtFilter is None) #cannot specify both wrtFilter and blkSize
                nBlks = int(_np.ceil(self.Np / blkSize))
                  # num blocks required to achieve desired average size == blkSize
                blocks = _mpit.slice_up_range(self.Np, nBlks)

                #distribute derivative computation across blocks
                myBlkIndices, blkOwners, blkComm = \
                    _mpit.distribute_indices(list(range(nBlks)), mySubComm)
                if blkComm is not None:
                    _warnings.warn("Note: more CPUs(%d)" % mySubComm.Get_size()
                       +" than derivative columns(%d)!" % self.Np
                       +" [blkSize = %.1f, nBlks=%d]" % (blkSize,nBlks)) # pragma: no cover
                fillComm = blkComm #comm used by calc_and_fill

                for iBlk in myBlkIndices:
                    paramSlice = blocks[iBlk] #specifies which deriv cols calc_and_fill computes
                    self._fill_result_tuple_collectrho( 
                        (mxToFill,), evalSubTree,
                        blocks[iBlk], slice(None), calc_and_fill )
                    profiler.mem_check("bulk_fill_dprobs: post fill blk")

                #gather results
                tm = _time.time()
                _mpit.gather_slices(blocks, blkOwners, mxToFill,[felInds],
                                    1, mySubComm, gatherMemLimit)
                #note: gathering axis 1 of mxToFill[:,fslc], dim=(ks,M)
                profiler.add_time("MPI IPC", tm)
                profiler.mem_check("bulk_fill_dprobs: post gather blocks")

        #collect/gather results
        tm = _time.time()
        subtreeElementIndices = [ t.final_element_indices(evalTree) for t in subtrees]
        _mpit.gather_indices(subtreeElementIndices, subTreeOwners,
                             mxToFill,[], 0, comm, gatherMemLimit)
        #note: pass mxToFill, dim=(KS,M), so gather mxToFill[felInds] (axis=0)

        if prMxToFill is not None:
            _mpit.gather_indices(subtreeElementIndices, subTreeOwners,
                             prMxToFill,[], 0, comm)
            #note: pass prMxToFill, dim=(KS,), so gather prMxToFill[felInds] (axis=0)

        profiler.add_time("MPI IPC", tm)
        profiler.mem_check("bulk_fill_dprobs: post gather subtrees")

        if clipTo is not None and prMxToFill is not None:
            _np.clip( prMxToFill, clipTo[0], clipTo[1], out=prMxToFill ) # in-place clip

        #TODO: will this work?
        #if check:
        #    self._check(evalTree, spam_label_rows, prMxToFill, mxToFill,
        #                clipTo=clipTo)
        profiler.add_time("bulk_fill_dprobs: total", tStart)
        profiler.add_count("bulk_fill_dprobs count")
        profiler.mem_check("bulk_fill_dprobs: end")



    def bulk_fill_hprobs(self, mxToFill, evalTree,
                         prMxToFill=None, deriv1MxToFill=None, deriv2MxToFill=None, 
                         clipTo=None, check=False,comm=None, wrtFilter1=None, wrtFilter2=None,
                         wrtBlockSize1=None, wrtBlockSize2=None, gatherMemLimit=None):
        """
        Compute the outcome probability-Hessians for an entire tree of gate
        strings.

        Similar to `bulk_fill_probs(...)`, but fills a 3D array with
        probability-Hessians for each "final element" of `evalTree`.

        Parameters
        ----------
        mxToFill : numpy ndarray
          an already-allocated ExMxM numpy array where E is the total number of
          computed elements (i.e. evalTree.num_final_elements()) and M1 & M2 are
          the number of selected gate-set parameters (by wrtFilter1 and wrtFilter2).

        evalTree : EvalTree
           given by a prior call to bulk_evaltree.  Specifies the *compiled* gate
           strings to compute the bulk operation on.

        prMxToFill : numpy array, optional
          when not None, an already-allocated length-E numpy array that is filled
          with probabilities, just like in bulk_fill_probs(...).

        derivMxToFill1, derivMxToFill2 : numpy array, optional
          when not None, an already-allocated ExM numpy array that is filled
          with probability derivatives, similar to bulk_fill_dprobs(...), but
          where M is the number of gateset parameters selected for the 1st and 2nd
          differentiation, respectively (i.e. by wrtFilter1 and wrtFilter2).

        clipTo : 2-tuple, optional
           (min,max) to clip return value if not None.

        check : boolean, optional
          If True, perform extra checks within code to verify correctness,
          generating warnings when checks fail.  Used for testing, and runs
          much slower when True.

        comm : mpi4py.MPI.Comm, optional
           When not None, an MPI communicator for distributing the computation
           across multiple processors.  Distribution is first performed over
           subtrees of evalTree (if it is split), and then over blocks (subsets)
           of the parameters being differentiated with respect to (see
           wrtBlockSize).

        wrtFilter1, wrtFilter2 : list of ints, optional
          If not None, a list of integers specifying which gate set parameters
          to differentiate with respect to in the first (row) and second (col)
          derivative operations, respectively.

        wrtBlockSize2, wrtBlockSize2 : int or float, optional
          The maximum number of 1st (row) and 2nd (col) derivatives to compute
          *products* for simultaneously.  None means compute all requested
          rows or columns at once.  The  minimum of wrtBlockSize and the size
          that makes maximal use of available processors is used as the final
          block size.  These arguments must be None if the corresponding
          wrtFilter is not None.  Set this to non-None to reduce amount of
          intermediate memory required.

        profiler : Profiler, optional
          A profiler object used for to track timing and memory usage.

        gatherMemLimit : int, optional
          A memory limit in bytes to impose upon the "gather" operations
          performed as a part of MPI processor syncronization.

        Returns
        -------
        None
        """

        if wrtFilter1 is not None:
            assert(wrtBlockSize1 is None and wrtBlockSize2 is None) #Cannot specify both wrtFilter and wrtBlockSize
            wrtSlice1 = _slct.list_to_slice(wrtFilter1) #for now, require the filter specify a slice
        else:
            wrtSlice1 = None

        if wrtFilter2 is not None:
            assert(wrtBlockSize1 is None and wrtBlockSize2 is None) #Cannot specify both wrtFilter and wrtBlockSize
            wrtSlice2 = _slct.list_to_slice(wrtFilter2) #for now, require the filter specify a slice
        else:
            wrtSlice2 = None

        #get distribution across subtrees (groups if needed)
        subtrees = evalTree.get_sub_trees()
        mySubTreeIndices, subTreeOwners, mySubComm = evalTree.distribute(comm)

        #eval on each local subtree
        for iSubTree in mySubTreeIndices:
            evalSubTree = subtrees[iSubTree]
            felInds = evalSubTree.final_element_indices(evalTree)
            fillComm = mySubComm

            #Free memory from previous subtree iteration before computing caches
            paramSlice1 = slice(None)
            paramSlice2 = slice(None)

            def calc_and_fill(rholabel, elabels, fIndsList, gIndsList, pslc1, pslc2, sumInto):
                """ Compute and fill result quantities for given arguments """
                
                if prMxToFill is not None:
                    prCache = self._compute_pr_cache(rholabel, elabels, evalSubTree, fillComm)
                    ps = evalSubTree.final_view( prCache, axis=0) # ( nGateStrings, len(elabels))
                    for i,(fInds,gInds) in enumerate(zip(fIndsList,gIndsList)):
                        _fas(prMxToFill, [fInds], ps[gInds,i], add=sumInto)

                if deriv1MxToFill is not None:
                    dprCache = self._compute_dpr_cache(rholabel, elabels, evalSubTree, paramSlice1, fillComm)
                    dps1 = evalSubTree.final_view( dprCache, axis=0) # ( nGateStrings, len(elabels), nDerivCols)
                    for i,(fInds,gInds) in enumerate(zip(fIndsList,gIndsList)):
                        _fas(deriv1MxToFill, [fInds,pslc1], dps1[gInds,i], add=sumInto)

                if deriv2MxToFill is not None:
                    if deriv1MxToFill is not None and paramSlice1 == paramSlice2:
                        dps2 = dps1
                    else:
                        dprCache = self._compute_dpr_cache(rholabel, elabels, evalSubTree, paramSlice2, fillComm)
                        dps2 = evalSubTree.final_view( dprCache, axis=0) # ( nGateStrings, len(elabels), nDerivCols)
                    for i,(fInds,gInds) in enumerate(zip(fIndsList,gIndsList)):
                        _fas(deriv2MxToFill, [fInds,pslc2], dps2[gInds,i], add=sumInto)

                #Fill cache info
                hprCache = self._compute_hpr_cache(rholabel, elabels, evalSubTree, paramSlice1, paramSlice2, fillComm)
                hps = evalSubTree.final_view( hprCache, axis=0) # ( nGateStrings, len(elabels), nDerivCols1, nDerivCols2)
                
                for i,(fInds,gInds) in enumerate(zip(fIndsList,gIndsList)):
                    _fas(mxToFill, [fInds,pslc1,pslc2], hps[gInds,i], add=sumInto)


            #Set wrtBlockSize to use available processors if it isn't specified
            if wrtFilter1 is None and wrtFilter2 is None:
                blkSize1 = wrtBlockSize1 #could be None
                blkSize2 = wrtBlockSize2 #could be None
                if (mySubComm is not None) and (mySubComm.Get_size() > 1):
                    comm_blkSize = self.Np / mySubComm.Get_size()
                    blkSize1 = comm_blkSize if (blkSize1 is None) \
                        else min(comm_blkSize, blkSize1) #override with smaller comm_blkSize
                    blkSize2 = comm_blkSize if (blkSize2 is None) \
                        else min(comm_blkSize, blkSize2) #override with smaller comm_blkSize
            else:
                blkSize1 = blkSize2 = None # wrtFilter1 & wrtFilter2 dictates block


            if blkSize1 is None and blkSize2 is None:
                #Fill hessian cache info
                paramSlice1 = wrtSlice1 #specifies which deriv cols calc_and_fill computes
                paramSlice2 = wrtSlice2 #specifies which deriv cols calc_and_fill computes

                #Compute all requested derivative columns at once
                self._fill_result_tuple_collectrho(
                    (prMxToFill, deriv1MxToFill, deriv2MxToFill, mxToFill),
                    evalSubTree, slice(None), slice(None), calc_and_fill)

            else: # Divide columns into blocks of at most blkSize
                assert(wrtFilter1 is None and wrtFilter2 is None) #cannot specify both wrtFilter and blkSize
                nBlks1 = int(_np.ceil(self.Np / blkSize1))
                nBlks2 = int(_np.ceil(self.Np / blkSize2))
                  # num blocks required to achieve desired average size == blkSize1 or blkSize2
                blocks1 = _mpit.slice_up_range(self.Np, nBlks1)
                blocks2 = _mpit.slice_up_range(self.Np, nBlks2)

                #distribute derivative computation across blocks
                myBlk1Indices, blk1Owners, blk1Comm = \
                    _mpit.distribute_indices(list(range(nBlks1)), mySubComm)

                myBlk2Indices, blk2Owners, blk2Comm = \
                    _mpit.distribute_indices(list(range(nBlks2)), blk1Comm)

                if blk2Comm is not None:
                    _warnings.warn("Note: more CPUs(%d)" % mySubComm.Get_size()
                       +" than hessian elements(%d)!" % (self.Np**2)
                       +" [blkSize = {%.1f,%.1f}, nBlks={%d,%d}]" % (blkSize1,blkSize2,nBlks1,nBlks2)) # pragma: no cover
                fillComm = blk2Comm #comm used by calc_and_fill

                for iBlk1 in myBlk1Indices:
                    paramSlice1 = blocks1[iBlk1]

                    for iBlk2 in myBlk2Indices:
                        paramSlice2 = blocks2[iBlk2]
                        self._fill_result_tuple_collectrho
                        ((prMxToFill, deriv1MxToFill, deriv2MxToFill, mxToFill),
                         evalSubTree, blocks1[iBlk1], blocks2[iBlk2], calc_and_fill)
    
                    #gather column results: gather axis 2 of mxToFill[felInds,blocks1[iBlk1]], dim=(ks,blk1,M)
                    _mpit.gather_slices(blocks2, blk2Owners, mxToFill,[felInds,blocks1[iBlk1]],
                                        2, blk1Comm, gatherMemLimit)

                #gather row results; gather axis 1 of mxToFill[felInds], dim=(ks,M,M)
                _mpit.gather_slices(blocks1, blk1Owners, mxToFill,[felInds],
                                    1, mySubComm, gatherMemLimit)
                if deriv1MxToFill is not None:
                    _mpit.gather_slices(blocks1, blk1Owners, deriv1MxToFill,[felInds],
                                        1, mySubComm, gatherMemLimit)
                if deriv2MxToFill is not None:
                    _mpit.gather_slices(blocks2, blk2Owners, deriv2MxToFill,[felInds],
                                        1, blk1Comm, gatherMemLimit) 
                   #Note: deriv2MxToFill gets computed on every inner loop completion
                   # (to save mem) but isn't gathered until now (but using blk1Comm).
                   # (just as prMxToFill is computed fully on each inner loop *iteration*!)
            
        #collect/gather results
        subtreeElementIndices = [ t.final_element_indices(evalTree) for t in subtrees]
        _mpit.gather_indices(subtreeElementIndices, subTreeOwners,
                             mxToFill,[], 0, comm, gatherMemLimit)
        if deriv1MxToFill is not None:
            _mpit.gather_indices(subtreeElementIndices, subTreeOwners,
                                 deriv1MxToFill,[], 0, comm, gatherMemLimit)
        if deriv2MxToFill is not None:
            _mpit.gather_indices(subtreeElementIndices, subTreeOwners,
                                 deriv2MxToFill,[], 0, comm, gatherMemLimit)
        if prMxToFill is not None:
            _mpit.gather_indices(subtreeElementIndices, subTreeOwners,
                                 prMxToFill,[], 0, comm)


        if clipTo is not None and prMxToFill is not None:
            _np.clip( prMxToFill, clipTo[0], clipTo[1], out=prMxToFill ) # in-place clip

        #TODO: check if this works
        #if check:
        #    self._check(evalTree, spam_label_rows,
        #                prMxToFill, deriv1MxToFill, mxToFill, clipTo)


class UnitaryGateMapCalc(GateMapCalc):
    """ TODO: docstring """
    def __init__(self, dim, gates, preps, effects, paramvec):
        """ TODO: docstring """
        super(UnitaryGateMapCalc,self).__init__(dim, gates, preps, effects, paramvec)
        self.evolution_type = UNITARY

class CliffordGateMapCalc(GateMapCalc):
    """ TODO: docstring """
    def __init__(self, dim, gates, preps, effects, paramvec):
        """ TODO: docstring """
        super(CliffordGateMapCalc,self).__init__(dim, gates, preps, effects, paramvec)
        self.evolution_type = CLIFFORD<|MERGE_RESOLUTION|>--- conflicted
+++ resolved
@@ -82,21 +82,14 @@
         assert( len(spamTuple) == 2 )
         if isinstance(spamTuple[0],_Label): # OLD _compat.isstr(spamTuple[0])
             rholabel,elabel = spamTuple
-<<<<<<< HEAD
             if self.evolution_type in (SUPEROP,UNITARY):  # FUTURE: use enum (make sure it's supported in Python2.7?)
                 typ = complex if self.evolution_type == UNITARY else 'd'
                 scratch = _np.empty(self.preps[rholabel].dim, typ) # allocate local scratch
-                rho = self.preps[rholabel].toarray(scratch)
+                rho = self.preps[rholabel].toarray(scratch).copy() # copy b/c use scratch again (next line)
                 E   = _np.conjugate(_np.transpose(self.effects[elabel].toarray(scratch)))
             else: # CLIFFORD
                 rho = self.preps[rholabel].toarray(scratch)
                 E = self.effects[elabel] # just return raw effect object
-=======
-            typ = complex if self.unitary_evolution else 'd'
-            scratch = _np.empty(self.preps[rholabel].dim, typ) # allocate local scratch
-            rho = self.preps[rholabel].toarray(scratch).copy() # copy b/c use scratch again (next line)
-            E   = _np.conjugate(_np.transpose(self.effects[elabel].toarray(scratch)))
->>>>>>> b2dc25d9
         else:
             # a "custom" spamLabel consisting of a pair of SPAMVec (or array)
             #  objects: (prepVec, effectVec)
