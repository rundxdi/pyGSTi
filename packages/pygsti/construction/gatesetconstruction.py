#*****************************************************************
#    pyGSTi 0.9:  Copyright 2015 Sandia Corporation
#    This Software is released under the GPL license detailed
#    in the file "license.txt" in the top-level pyGSTi directory
#*****************************************************************
"""Functions for the construction of new gate sets."""

import numpy as _np
import itertools as _itertools
import scipy.linalg as _spl

from ..tools import basistools as _bt
from ..objects import gate as _gate
from ..objects import gateset as _gateset


#############################################
# Build gates based on "standard" gate names
############################################

def build_vector(stateSpaceDims, stateSpaceLabels, vecExpr, basis="gm"):
    """
    Build a rho or E vector from an expression.

    Parameters
    ----------
    stateSpaceDims : list of ints
<<<<<<< HEAD
        Dimenstions specifying the structure of the density-matrix space.  Elements
        correspond to block dimensions of an allowed density matrix in the standard
        basis, and the density-matrix space is the direct sum of linear spaces of
        dimension block-dimension^2.
=======
        Dimenstions specifying the structure of the density-matrix space.
        Elements correspond to block dimensions of an allowed density matrix in
        the standard basis, and the density-matrix space is the direct sum of
        linear spaces of dimension block-dimension^2.
>>>>>>> 57b29aa7

    stateSpaceLabels : a list of tuples
        Each tuple corresponds to a block of a density matrix in the standard
        basis (and therefore a component of the direct-sum density matrix
        space). Elements of a tuple are user-defined labels beginning with "L"
        (single level) or "Q" (two-level; qubit) which interpret the
        d-dimensional state space corresponding to a d x d block as a tensor
        product between qubit and single level systems.

    vecExpr : string
        the expression which determines which vector to build.  Currenlty, only
        integers are allowed, which specify a the vector for the pure state of
        that index.  For example, "1" means return vectorize(``|1><1|``).  The
        index labels the absolute index of the state within the entire state
        space, and is independent of the direct-sum decomposition of density
        matrix space.

    basis : {'gm','pp','std'}, optional
<<<<<<< HEAD
        the basis of the returned vector.
        'std' == Standard (matrix units)
        'gm' == Gell-Mann
        'pp' == Pauli-product
=======
        the basis of the returned vector. 

        - 'std' == Standard (matrix units)
        - 'gm' == Gell-Mann 
        - 'pp' == Pauli-product
>>>>>>> 57b29aa7

    Returns
    -------
    numpy array
        The vector specified by vecExpr in the desired basis.
    """
    dmDim,gateDim,blockDims = _bt._processBlockDims(stateSpaceDims)
    vecInReducedStdBasis = _np.zeros( (gateDim,1), 'd' ) # assume index given as vecExpr refers to a
                                                         #Hilbert-space state index, so "reduced-std" basis

    #So far just allow integer prepExpressions that give the index of state (within the state space) that we prep/measure
    try:
        index = int(vecExpr)
    except:
        raise ValueError("Expression must be the index of a state (as a string)")

    start = 0; vecIndex = 0
    for blockDim in blockDims:
        for i in range(start,start+blockDim):
            for j in range(start,start+blockDim):
                if (i,j) == (index,index):
                    vecInReducedStdBasis[ vecIndex, 0 ] = 1.0  #set diagonal element of density matrix
                    break
                vecIndex += 1
        start += blockDim

    if basis == "std": return vecInReducedStdBasis
    elif basis == "gm": return _bt.std_to_gm(vecInReducedStdBasis, stateSpaceDims)
    elif basis == "pp": return _bt.std_to_pp(vecInReducedStdBasis, stateSpaceDims)
    else: raise ValueError("Invalid basis argument: %s" % basis)

def build_identity_vec(stateSpaceDims, basis="gm"):
    """
    Build a the identity vector for a given space and basis.

    Parameters
    ----------
    stateSpaceDims : list of ints
<<<<<<< HEAD
        Dimenstions specifying the structure of the density-matrix space.  Elements
        correspond to block dimensions of an allowed density matrix in the standard
        basis, and the density-matrix space is the direct sum of linear spaces of
        dimension block-dimension^2.

    basis : {'gm','pp','std'}, optional
        the basis of the returned vector.
        'std' == Standard (matrix units)
        'gm' == Gell-Mann
        'pp' == Pauli-product
=======
        Dimenstions specifying the structure of the density-matrix space.
        Elements correspond to block dimensions of an allowed density matrix in
        the standard basis, and the density-matrix space is the direct sum of
        linear spaces of dimension block-dimension^2.

    basis : {'gm','pp','std'}, optional
        the basis of the returned vector. 

        - 'std' == Standard (matrix units)
        - 'gm' == Gell-Mann 
        - 'pp' == Pauli-product
>>>>>>> 57b29aa7

    Returns
    -------
    numpy array
        The identity vector in the desired basis.
    """
    dmDim, gateDim, blockDims = _bt._processBlockDims(stateSpaceDims)
    vecInReducedStdBasis = _np.zeros( (gateDim,1), 'd' ) # assume index given as vecExpr refers to a Hilbert-space state index, so "reduced-std" basis

    #set all diagonal elements of density matrix to 1.0 (end result = identity density mx)
    start = 0; vecIndex = 0
    for blockDim in blockDims:
        for i in range(start,start+blockDim):
            for j in range(start,start+blockDim):
                if i == j: vecInReducedStdBasis[ vecIndex, 0 ] = 1.0  #set diagonal element of density matrix
                vecIndex += 1
        start += blockDim

    if basis == "std": return vecInReducedStdBasis
    elif basis == "gm": return _bt.std_to_gm(vecInReducedStdBasis, stateSpaceDims)
    elif basis == "pp": return _bt.std_to_pp(vecInReducedStdBasis, stateSpaceDims)
    else: raise ValueError("Invalid basis argument: %s" % basis)



def _oldBuildGate(stateSpaceDims, stateSpaceLabels, gateExpr, basis="gm"):
#coherentStateSpaceBlockDims
    """
    Build a gate matrix from an expression

    Parameters
    ----------
    stateSpaceDims : a list of integers specifying the dimension of each block
    of a block-diagonal the density matrix
    stateSpaceLabels : a list of tuples, each one corresponding to a block of
    the density matrix.  Elements of the tuple are user-defined labels
    beginning with "L" (single level) or "Q" (two-level; qubit) which interpret
    the states within the block as a tensor product structure between the
    labelled constituent systems.

    gateExpr : string containing an expression for the gate to build

    basis : string
      - "std" = gate matrix operates on density mx expressed as sum of matrix
        units
      - "gm"  = gate matrix operates on dentity mx expressed as sum of
        normalized Gell-Mann matrices
      - "pp"  = gate matrix operates on density mx expresses as sum of
        tensor-prod of pauli matrices
    """
    # gateExpr can contain single qubit ops: X(theta) ,Y(theta) ,Z(theta)
    #                      two qubit ops: CNOT
    #                      clevel qubit ops: Leak
    #                      two clevel opts: Flip
    #  each of which is given additional parameters specifying which indices it acts upon


    #Gate matrix will be in matrix unit basis, which we order by vectorizing
    # (by concatenating rows) each block of coherent states in the order given.
    dmDim, gateDim, blockDims = _bt._processBlockDims(stateSpaceDims)
    fullOpDim = dmDim**2

    #Store each tensor product blocks start index (within the density matrix), which tensor product block
    #  each label is in, and check to make sure dimensions match stateSpaceDims
    tensorBlkIndices = {}; startIndex = []; M = 0
    assert( len(stateSpaceDims) == len(stateSpaceLabels) )
    for k, blockDim in enumerate(stateSpaceDims):
        startIndex.append(M); M += blockDim

        #Make sure tensor-product interpretation agrees with given dimension
        tensorBlkDim = 1 #dimension of this coherent block of the *density matrix*
        for s in stateSpaceLabels[k]:
            tensorBlkIndices[s] = k
            if s.startswith('Q'): tensorBlkDim *= 2
            elif s.startswith('L'): tensorBlkDim *= 1
            else: raise ValueError("Invalid state space specifier: %s" % s)
        if tensorBlkDim != blockDim:
            raise ValueError("State labels %s for tensor product block %d have dimension %d != given dimension %d" \
                                 % (stateSpaceLabels[k], k, tensorBlkDim, blockDim))


    #print "DB: dim = ",dim, " dmDim = ",dmDim
    gateInStdBasis = _np.identity( fullOpDim, 'complex' )
      # in full basis of matrix units, which we later reduce to the
      # that basis of matrix units corresponding to the allowed non-zero
      #  elements of the density matrix.

    exprTerms = gateExpr.split(':')
    for exprTerm in exprTerms:

        gateTermInStdBasis = _np.identity( fullOpDim, 'complex' )
        l = exprTerm.index('('); r = exprTerm.index(')')
        gateName = exprTerm[0:l]
        argsStr = exprTerm[l+1:r]
        args = argsStr.split(',')

        if gateName == "I":
            pass

        elif gateName in ('X','Y','Z'): #single-qubit gate names
            assert(len(args) == 2) # theta, qubit-index
            theta = eval( args[0], {"__builtins__":None}, {'pi': _np.pi})
            label = args[1].strip(); assert(label.startswith('Q'))

            if gateName == 'X': ex = -1j * theta*_bt.sigmax/2
            elif gateName == 'Y': ex = -1j * theta*_bt.sigmay/2
            elif gateName == 'Z': ex = -1j * theta*_bt.sigmaz/2
            Ugate = _spl.expm(ex) # 2x2 unitary matrix operating on single qubit in [0,1] basis

            iTensorProdBlk = tensorBlkIndices[label] # index of tensor product block (of state space) this bit label is part of
            cohBlk = stateSpaceLabels[iTensorProdBlk]
            basisInds = []
            for l in cohBlk:
                assert(l[0] in ('L','Q')) #should have been checked above
                if l.startswith('L'): basisInds.append([0])
                elif l.startswith('Q'): basisInds.append([0,1])

            tensorBlkBasis = list(_itertools.product(*basisInds))
            K = cohBlk.index(label)
            N = len(tensorBlkBasis)
            UcohBlk = _np.identity( N, 'complex' ) # unitary matrix operating on relevant tensor product block part of state
            for i,b1 in enumerate(tensorBlkBasis):
                for j,b2 in enumerate(tensorBlkBasis):
                    if (b1[:K]+b1[K+1:]) == (b2[:K]+b2[K+1:]):   #if all part of tensor prod match except for qubit we're operating on
                        UcohBlk[i,j] = Ugate[ b1[K], b2[K] ] # then fill in element

            UcohBlkc = UcohBlk.conjugate()
            gateBlk = _np.kron(UcohBlk,UcohBlkc) # N^2 x N^2 mx operating on vectorized tensor product block of densty matrix

            #Map gateBlk's basis into final gate basis
            mapBlk = []
            s = startIndex[iTensorProdBlk] #within state space (i.e. row or col of density matrix)
            cohBlkSize = UcohBlk.shape[0]
            for i in range(cohBlkSize):
                for j in range(cohBlkSize):
                    vec_ij_index = (s+i)*dmDim + (s+j) #vectorize by concatenating rows
                    mapBlk.append( vec_ij_index ) #build list of vector indices of each element of gateBlk mx
            for i,fi in enumerate(mapBlk):
                for j,fj in enumerate(mapBlk):
                    gateTermInStdBasis[fi,fj] = gateBlk[i,j]


        elif gateName in ('CX','CY','CZ'): #two-qubit gate names
            assert(len(args) == 3) # theta, qubit-label1, qubit-label2
            theta = eval( args[0], {"__builtins__":None}, {'pi': _np.pi})
            label1 = args[1]; assert(label1.startswith('Q'))
            label2 = args[2]; assert(label2.startswith('Q'))

            if gateName == 'CX': ex = -1j * theta*_bt.sigmax/2
            elif gateName == 'CY': ex = -1j * theta*_bt.sigmay/2
            elif gateName == 'CZ': ex = -1j * theta*_bt.sigmaz/2
            Utarget = _spl.expm(ex) # 2x2 unitary matrix operating on target qubit
            Ugate = _np.identity(4, 'complex'); Ugate[2:,2:] = Utarget #4x4 unitary matrix operating on isolated two-qubit space

            iTensorProdBlk = tensorBlkIndices[label1] # index of tensor product block (of state space) this bit label is part of
            assert( iTensorProdBlk == tensorBlkIndices[label2] ) #labels must be members of the same tensor product block
            cohBlk = stateSpaceLabels[iTensorProdBlk]
            basisInds = []
            for l in cohBlk:
                assert(l[0] in ('L','Q')) #should have been checked above
                if l.startswith('L'): basisInds.append([0])
                elif l.startswith('Q'): basisInds.append([0,1])

            tensorBlkBasis = list(_itertools.product(*basisInds))
            K1 = cohBlk.index(label1)
            K2 = cohBlk.index(label2)
            N = len(tensorBlkBasis)
            UcohBlk = _np.identity( N, 'complex' ) # unitary matrix operating on relevant tensor product block part of state
            for i,b1 in enumerate(tensorBlkBasis):
                for j,b2 in enumerate(tensorBlkBasis):
                    b1p = list(b1); del b1p[max(K1,K2)]; del b1p[min(K1,K2)] # b1' -- remove basis indices for tensor
                    b2p = list(b2); del b2p[max(K1,K2)]; del b2p[min(K1,K2)] # b2'      product parts we operate on
                    if b1p == b2p:   #if all parts of tensor product match except for qubits we're operating on
                        UcohBlk[i,j] = Ugate[ 2*b1[K1]+b1[K2], 2*b2[K1]+b2[K2] ] # then fill in element

            #print "UcohBlk = \n",UcohBlk

            UcohBlkc = UcohBlk.conjugate()
            gateBlk = _np.kron(UcohBlk,UcohBlkc) # N^2 x N^2 mx operating on vectorized tensor product block of densty matrix

            #Map gateBlk's basis into final gate basis
            mapBlk = []
            s = startIndex[iTensorProdBlk] #within state space (i.e. row or col of density matrix)
            cohBlkSize = UcohBlk.shape[0]
            for i in range(cohBlkSize):
                for j in range(cohBlkSize):
                    vec_ij_index = (s+i)*dmDim + (s+j) #vectorize by concatenating rows
                    mapBlk.append( vec_ij_index ) #build list of vector indices of each element of gateBlk mx
            for i,fi in enumerate(mapBlk):
                for j,fj in enumerate(mapBlk):
                    gateTermInStdBasis[fi,fj] = gateBlk[i,j]


        elif gateName == "LX":  #TODO - better way to describe leakage?
            assert(len(args) == 3) # theta, dmIndex1, dmIndex2 - X rotation between any two density matrix basis states
            theta = eval( args[0], {"__builtins__":None}, {'pi': _np.pi})
            i1 = int(args[1])
            i2 = int(args[2])
            ex = -1j * theta*_bt.sigmax/2
            Ugate = _spl.expm(ex) # 2x2 unitary matrix operating on the i1-th and i2-th states of the state space basis
            Utot = _np.identity(dmDim, 'complex')
            Utot[ i1,i1 ] = Ugate[0,0]
            Utot[ i1,i2 ] = Ugate[0,1]
            Utot[ i2,i1 ] = Ugate[1,0]
            Utot[ i2,i2 ] = Ugate[1,1]

            Utotc = Utot.conjugate()
            gateBlk = _np.kron(Utot,Utotc) # N^2 x N^2 mx operating on vectorized tensor product block of densty matrix

            #Map gateBlk's basis (vectorized 2x2) into final gate basis
            mapBlk = [] #note: "start index" is effectively zero since we're mapping all the blocs
            for i in range(dmDim):
                for j in range(dmDim):
                    vec_ij_index = (i)*dmDim + (j) #vectorize by concatenating rows
                    mapBlk.append( vec_ij_index ) #build list of vector indices of each element of gateBlk mx
            for i,fi in enumerate(mapBlk):
                for j,fj in enumerate(mapBlk):
                    gateTermInStdBasis[fi,fj] = gateBlk[i,j]

            #sq = startIndex[qbIndex]; sc = startIndex[clIndex]  #sq,sc are density matrix start indices
            #vsq = dmiToVi[ (sq,sq) ]; vsc = dmiToVi[ (sc,sc) ]  # vector indices of (sq,sq) and (sc,sc) density matrix elements
            #vsq1 = dmiToVi[ (sq,sq+1) ]; vsq2 = dmiToVi[ (sq+1,sq) ]  # vector indices of qubit coherences
            #
            ## action = swap (sq,sq) and (sc,sc) elements of a d.mx. and destroy coherences within qubit
            #gateTermInStdBasis[vsq,vsc] = gateTermInStdBasis[vsc,vsq] = 1.0
            #gateTermInStdBasis[vsq,vsq] = gateTermInStdBasis[vsc,vsc] = 0.0
            #gateTermInStdBasis[vsq1,vsq1] = gateTermInStdBasis[vsq2,vsq2] = 0.0


#        elif gateName == "Flip":
#            assert(len(args) == 2) # clevel-index0, clevel-index1
#            indx0 = int(args[0])
#            indx1 = int(args[1])
#            assert(indx0 != indx1)
#            assert(bitLabels[indx0] == 'L' and bitLabels[indx1] == 'L')
#
#            s0 = startIndex[indx0]; s1 = startIndex[indx1] #density matrix indices
#            vs0 = dmiToVi[ (s0,s0) ]; vs1 = dmiToVi[ (s1,s1) ]  # vector indices of (s0,s0) and (s1,s1) density matrix elements
#
#            # action = swap (s0,s0) and (s1,s1) elements of a d.mx.
#            gateTermInStdBasis[vs0,vs1] = gateTermInStdBasis[vs1,vs0] = 1.0
#            gateTermInStdBasis[vs0,vs0] = gateTermInStdBasis[vs1,vs1] = 0.0

        else: raise ValueError("Invalid gate name: %s" % gateName)

        gateInStdBasis = _np.dot(gateInStdBasis, gateTermInStdBasis)

    #Pare down gateInStdBasis to only include those matrix unit basis elements that are allowed to be nonzero
    gateInReducedStdBasis = _bt.contract_to_std_direct_sum_mx(gateInStdBasis, stateSpaceDims)

    #Change from std (mx unit) basis to another if requested
    if basis == "std":
        return _gate.FullyParameterizedGate(gateInReducedStdBasis)
    elif basis == "gm":
        return _gate.FullyParameterizedGate( _bt.std_to_gm(gateInReducedStdBasis, stateSpaceDims) )
    elif basis == "pp":
        return _gate.FullyParameterizedGate( _bt.std_to_pp(gateInReducedStdBasis, stateSpaceDims) )
    else:
        raise ValueError("Invalid 'basis' parameter: %s (must by 'std', 'gm', or 'pp')" % basis)





def build_gate(stateSpaceDims, stateSpaceLabels, gateExpr, basis="gm", parameterization="full", unitaryEmbedding=False):
#coherentStateSpaceBlockDims
    """
    Build a Gate object from an expression.

    Parameters
    ----------
    stateSpaceDims : list of ints
<<<<<<< HEAD
        Dimenstions specifying the structure of the density-matrix space.  Elements
        correspond to block dimensions of an allowed density matrix in the standard
        basis, and the density-matrix space is the direct sum of linear spaces of
        dimension block-dimension^2.

    stateSpaceLabels : a list of tuples
        Each tuple corresponds to a block of a density matrix in the standard basis
        (and therefore a component of the direct-sum density matrix space). Elements
        of a tuple are user-defined labels beginning with "L" (single level) or "Q"
        (two-level; qubit) which interpret the d-dimensional state space corresponding
        to a d x d block as a tensor product between qubit and single level systems.

    gateExpr : string
        expression for the gate to build.  String is first split into parts delimited
        by the colon (:) character, which are composed together to create the final gate.
        Each part takes on of the allowed forms:
=======
        Dimenstions specifying the structure of the density-matrix space.
        Elements correspond to block dimensions of an allowed density matrix in
        the standard basis, and the density-matrix space is the direct sum of
        linear spaces of dimension block-dimension^2.

    stateSpaceLabels : a list of tuples
        Each tuple corresponds to a block of a density matrix in the standard
        basis (and therefore a component of the direct-sum density matrix
        space). Elements of a tuple are user-defined labels beginning with "L"
        (single level) or "Q" (two-level; qubit) which interpret the
        d-dimensional state space corresponding to a d x d block as a tensor
        product between qubit and single level systems.
        
    gateExpr : string 
        expression for the gate to build.  String is first split into parts
        delimited by the colon (:) character, which are composed together to
        create the final gate.  Each part takes on of the allowed forms:
>>>>>>> 57b29aa7

        - I(ssl_0, ...) = identity operation on one or more state space labels
          (ssl_i)
        - X(theta, ssl) = x-rotation by theta radians of qubit labeled by ssl
        - Y(theta, ssl) = y-rotation by theta radians of qubit labeled by ssl
        - Z(theta, ssl) = z-rotation by theta radians of qubit labeled by ssl
        - CX(theta, ssl0, ssl1) = controlled x-rotation by theta radians.  Acts
          on qubit labeled by ssl1 with ssl0 being the control.
        - CY(theta, ssl0, ssl1) = controlled y-rotation by theta radians.  Acts
          on qubit labeled by ssl1 with ssl0 being the control.
        - CZ(theta, ssl0, ssl1) = controlled z-rotation by theta radians.  Acts
          on qubit labeled by ssl1 with ssl0 being the control.
        - LX(theta, i0, i1) = leakage between states i0 and i1.  Implemented as
          an x-rotation between states with integer indices i0 and i1 followed
          by complete decoherence between the states.

    basis : {'gm','pp','std'}, optional
        the basis of the returned gate.

        - "std" = gate matrix operates on density mx expressed as sum of matrix
          units
        - "gm"  = gate matrix operates on dentity mx expressed as sum of
          normalized Gell-Mann matrices
        - "pp"  = gate matrix operates on density mx expresses as sum of
          tensor-product of Pauli matrices

    parameterization : {"full","TP","static","linear"}, optional
        How to parameterize the resulting gate.

        - "full" = return a FullyParameterizedGate.
        - "TP" = return a TPParameterizedGate.
        - "static" = return a StaticGate.
        - "linear" = if possible, return a LinearlyParameterizedGate that
          parameterizes only the pieces explicitly present in gateExpr.

    unitaryEmbedding : bool, optional
        An interal switch determining how the gate is constructed.  Should have
        no bearing on the output except in determining how to parameterize a
        non-FullyParameterizedGate.  It's best to leave this to False unless
        you really know what you're doing.  Currently, only works for
        parameterization == 'full'.

    Returns
    -------
    Gate
        A gate object representing the gate given by gateExpr in the desired
        basis.
    """
    # gateExpr can contain single qubit ops: X(theta) ,Y(theta) ,Z(theta)
    #                      two qubit ops: CNOT
    #                      clevel qubit ops: Leak
    #                      two clevel opts: Flip
    #  each of which is given additional parameters specifying which indices it acts upon

    dmDim, gateDim, blockDims = _bt._processBlockDims(stateSpaceDims)
    fullOpDim = dmDim**2

    #Store each tensor product blocks start index (within the density matrix), which tensor product block
    #  each label is in, and check to make sure dimensions match stateSpaceDims
    tensorBlkIndices = {}; startIndex = []; M = 0
    assert( len(blockDims) == len(stateSpaceLabels) )
    for k, blockDim in enumerate(blockDims):
        startIndex.append(M); M += blockDim

        #Make sure tensor-product interpretation agrees with given dimension
        tensorBlkDim = 1 #dimension of this coherent block of the *density matrix*
        for s in stateSpaceLabels[k]:
            tensorBlkIndices[s] = k
            if s.startswith('Q'): tensorBlkDim *= 2
            elif s.startswith('L'): tensorBlkDim *= 1
            else: raise ValueError("Invalid state space specifier: %s" % s)
        if tensorBlkDim != blockDim:
            raise ValueError("State labels %s for tensor product block %d have dimension %d != given dimension %d" \
                                 % (stateSpaceLabels[k], k, tensorBlkDim, blockDim))


    # ----------------------------------------------------------------------------------------------------------------------------------------
    # -- Helper Functions --------------------------------------------------------------------------------------------------------------------
    # ----------------------------------------------------------------------------------------------------------------------------------------

    def equals_except(list1, list2, exemptIndices):
        for i,(l1,l2) in enumerate(zip(list1,list2)):
            if i in exemptIndices: continue
            if l1 != l2: return False
        return True

    def embed_gate_unitary(Ugate, labels):  # Ugate should be in std basis (really no other basis it could be since gm and pp are only for acting on dm space)
        iTensorProdBlks = [ tensorBlkIndices[label] for label in labels ] # index of tensor product block (of state space) a bit label is part of
        if len(set(iTensorProdBlks)) > 1:
            raise ValueError("All qubit labels of a multi-qubit gate must correspond to the same tensor-product-block of the state space")

        iTensorProdBlk = iTensorProdBlks[0] #because they're all the same (tested above)
        tensorProdBlkLabels = stateSpaceLabels[iTensorProdBlk]
        basisInds = [] # list of *state* indices of each component of the tensor product block
        for l in tensorProdBlkLabels:
            assert(l[0] in ('L','Q')) #should have been checked above
            if l.startswith('L'): basisInds.append([0])
            elif l.startswith('Q'): basisInds.append([0,1])

        tensorBlkBasis = list(_itertools.product(*basisInds)) #state-space basis (remember tensor-prod-blocks are in state space)
        N = len(tensorBlkBasis) #size of state space (not density matrix space, which is N**2)

        labelIndices = [ tensorProdBlkLabels.index(label) for label in labels ]
        labelMultipliers = []; stateSpaceDim = 1
        for l in reversed(labels):
            labelMultipliers.append(stateSpaceDim)
            if l.startswith('L'): stateSpaceDim *= 1 #Warning? - having a gate operate on an L label doesn't really do anything...
            elif l.startswith('Q'): stateSpaceDim *= 2
        labelMultipliers.reverse() #reverse back to labels order (labels was reversed in loop above)
        labelMultipliers = _np.array(labelMultipliers,'i') #so we can use _np.dot below
        assert(stateSpaceDim == Ugate.shape[0] == Ugate.shape[1])

        # Unitary op approach: build unitary acting on state space than use kron => map acting on vec(density matrix) space
        UcohBlk = _np.identity( N, 'complex' ) # unitary matrix operating on relevant tensor product block part of state
        for i,b1 in enumerate(tensorBlkBasis):
            for j,b2 in enumerate(tensorBlkBasis):
                if equals_except(b1,b2,labelIndices): #if all parts of tensor prod match except for qubit(s) we're operating on
                    gate_b1 = _np.array([ b1[K] for K in labelIndices ],'i') #basis indices for just the qubits we're operating on
                    gate_b2 = _np.array([ b2[K] for K in labelIndices ],'i') # - i.e. those corresponding to the given Ugate
                    gate_i = _np.dot(labelMultipliers, gate_b1)
                    gate_j = _np.dot(labelMultipliers, gate_b2)
                    UcohBlk[i,j] = Ugate[ gate_i, gate_j ] # fill in element
                    #FUTURE: could keep track of what Ugate <-> UcohBlk elements for parameterization here

        UcohBlkc = UcohBlk.conjugate()
        gateBlk = _np.kron(UcohBlk,UcohBlkc) # N^2 x N^2 mx operating on vectorized tensor product block of densty matrix

        #print "DEBUG: Ugate = \n", Ugate
        #print "DEBUG: UcohBlk = \n", UcohBlk

        #Map gateBlk's basis into final gate basis (shift basis indices due to the composition of different direct-sum
        # blocks along diagonal of final gate mx)
        offset = sum( [ blockDims[i]**2 for i in range(0,iTensorProdBlk) ] ) #number of basis elements preceding our block's elements
        finalGateInStdBasis = _np.identity( gateDim, 'complex' )             # operates on entire state space (direct sum of tensor prod. blocks)
        finalGateInStdBasis[offset:offset+N**2,offset:offset+N**2] = gateBlk # gateBlk gets offset along diagonal by the numer of preceding basis elements

        if parameterization != "full":
            raise ValueError("Unitary embedding is only implemented for parmeterization='full'")

        if basis == "std":
            return _gate.FullyParameterizedGate(finalGateInStdBasis)
        elif basis == "gm":
            return _gate.FullyParameterizedGate( _bt.std_to_gm(finalGateInStdBasis, blockDims) )
        elif basis == "pp":
            return _gate.FullyParameterizedGate( _bt.std_to_pp(finalGateInStdBasis, blockDims) )
        else:
            raise ValueError("Invalid 'basis' parameter: %s (must by 'std', 'gm', or 'pp')" % basis)


    def embed_gate(gatemx, labels, indicesToParameterize="all"):
        #print "DEBUG: embed_gate gatemx = \n", gatemx
        iTensorProdBlks = [ tensorBlkIndices[label] for label in labels ] # index of tensor product block (of state space) a bit label is part of
        assert( len(set(iTensorProdBlks)) == 1 )
          #All qubit labels of a multi-qubit gate must correspond to the
          # same tensor-product-block of the state space -- checked previously

        iTensorProdBlk = iTensorProdBlks[0] #because they're all the same (tested above)
        tensorProdBlkLabels = stateSpaceLabels[iTensorProdBlk]
        basisInds = [] # list of possible *density-matrix-space* indices of each component of the tensor product block
        for l in tensorProdBlkLabels:
            assert(l[0] in ('L','Q')) #should have already been checked
            if l.startswith('L'): basisInds.append([0]) # I
            elif l.startswith('Q'): basisInds.append([0,1,2,3])  # I, X, Y, Z

        tensorBlkEls = list(_itertools.product(*basisInds)) #dm-space basis
        lookup_blkElIndex = { tuple(b):i for i,b in enumerate(tensorBlkEls) } # index within vec(tensor prod blk) of each basis el
        N = len(tensorBlkEls) #size of density matrix space
        assert( N == blockDims[iTensorProdBlk]**2 )

        # Gate matrix approach: insert elements of gatemx into map acting on vec(density matrix) space
        gateBlk = _np.identity( N, 'd' ) # matrix operating on vec(tensor product block), (tensor prod blk is a part of the total density mx)
          #Note: because we're in the Pauil-product basis this is a *real* matrix (and gatemx should have only real elements and be in the pp basis)

        # Separate the components of the tensor product that are not operated on, i.e. that our final map just acts as identity w.r.t.
        basisInds_noop = basisInds[:]
        labelIndices = [ tensorProdBlkLabels.index(label) for label in labels ]
        for labelIndex in sorted(labelIndices,reverse=True):
            del basisInds_noop[labelIndex]
        tensorBlkEls_noop = list(_itertools.product(*basisInds_noop)) #dm-space basis for noop-indices only
        parameterToBaseIndicesMap = {}

<<<<<<< HEAD
        def decomp_gate_index(indx):
            """ Decompose index of a Pauli-product matrix into indices of each Pauli in the product """
=======
        def decomp_gate_index(indx): 
            """ Decompose index of a Pauli-product matrix into indices of each
            Pauli in the product """
>>>>>>> 57b29aa7
            ret = []; divisor = 1; divisors = []
            #print "Decomp %d" % indx,
            for l in labels:
                divisors.append(divisor)
                if l.startswith('Q'): divisor *= 4
                elif l.startswith('L'): divisor *= 1
            for d in reversed(divisors):
                ret.append( indx // d )
                indx = indx % d
            #print " => %s (div = %s)" % (str(ret), str(divisors))
            return ret

<<<<<<< HEAD
        def merge_gate_and_noop_bases(gate_b, noop_b):
            """
            Merge the Pauli basis indices for the "gate"-parts of the total basis
            contained in gate_b (i.e. of the components of the tensor product space
            that are operated on) and the "noop"-parts contained in noop_b.  Thus,
            len(gate_b) + len(noop_b) == len(basisInds), and this function merges
            together basis indices for the operated-on and not-operated-on tensor
            product components.
            Note: return value always have length == len(basisInds) == number of components
=======
        def merge_gate_and_noop_bases(gate_b, noop_b): 
            """ 
            Merge the Pauli basis indices for the "gate"-parts of the total
            basis contained in gate_b (i.e. of the components of the tensor
            product space that are operated on) and the "noop"-parts contained
            in noop_b.  Thus, len(gate_b) + len(noop_b) == len(basisInds), and
            this function merges together basis indices for the operated-on and
            not-operated-on tensor product components.  
            Note: return value always have length == len(basisInds) == number
            of components
>>>>>>> 57b29aa7
            """
            ret = list(noop_b[:])    #start with noop part...
            for li,b_el in sorted( zip(labelIndices,gate_b), key=lambda x: x[0]):
                ret.insert(li, b_el) #... and insert gate parts at proper points
            return ret


        for gate_i in range(gatemx.shape[0]):     # rows ~ "output" of the gate map
            for gate_j in range(gatemx.shape[1]): # cols ~ "input"  of the gate map
                if indicesToParameterize == "all":
                    iParam = gate_i*gatemx.shape[1] + gate_j #index of (i,j) gate parameter in 1D array of parameters (flatten gatemx)
                    parameterToBaseIndicesMap[ iParam ] = []
                elif (gate_i,gate_j) in indicesToParameterize:
                    iParam = indicesToParameterize.index( (gate_i,gate_j) )
                    parameterToBaseIndicesMap[ iParam ] = []
                else:
                    iParam = None #so we don't parameterize below

                gate_b1 = decomp_gate_index(gate_i) # gate_b? are lists of dm basis indices, one index per
                gate_b2 = decomp_gate_index(gate_j) #  tensor product component that the gate operates on (2 components for a 2-qubit gate)

                for i,b_noop in enumerate(tensorBlkEls_noop): #loop over all state configurations we don't operate on - so really a loop over diagonal dm elements
                    b_out = merge_gate_and_noop_bases(gate_b1, b_noop)  # using same b_noop for in and out says we're acting
                    b_in  = merge_gate_and_noop_bases(gate_b2, b_noop)  #  as the identity on the no-op state space
                    out_vec_index = lookup_blkElIndex[ tuple(b_out) ] # index of output dm basis el within vec(tensor block basis)
                    in_vec_index  = lookup_blkElIndex[ tuple(b_in) ]  # index of input dm basis el within vec(tensor block basis)

                    gateBlk[ out_vec_index, in_vec_index ] = gatemx[ gate_i, gate_j ]
                    if iParam is not None:
                        # keep track of what gateBlk <-> gatemx elements for parameterization
                        parameterToBaseIndicesMap[ iParam ].append( (out_vec_index, in_vec_index) )


        #Map gateBlk's basis into final gate basis (shift basis indices due to the composition of different direct-sum
        # blocks along diagonal of final gate mx)
        offset = sum( [ blockDims[i]**2 for i in range(0,iTensorProdBlk) ] ) #number of basis elements preceding our block's elements
        finalGate = _np.identity( gateDim, 'd' )              # operates on entire state space (direct sum of tensor prod. blocks)
        finalGate[offset:offset+N,offset:offset+N] = gateBlk  # gateBlk gets offset along diagonal by the number of preceding basis elements
        # Note: final is a *real* matrix whose basis is the pauli-product basis in the iTensorProdBlk-th block, concatenated with
        #   bases for the other blocks - say the "std" basis (which one does't matter since the identity is the same for std, gm, and pp)

        #print "DEBUG: embed_gate gateBlk = \n", gateBlk
        full_finalToPP = _np.identity( gateDim, 'complex' )
        full_ppToFinal = _np.identity( gateDim, 'complex' )

        if basis == "std":
            ppToStd = _bt.pp_to_std_transform_matrix(blockDims[iTensorProdBlk]); stdToPP = _np.linalg.inv(ppToStd)
            full_ppToFinal[offset:offset+N,offset:offset+N] = ppToStd
            full_finalToPP[offset:offset+N,offset:offset+N] = stdToPP
            realMx = False

        elif basis == "gm":
            ppToStd = _bt.pp_to_std_transform_matrix(blockDims[iTensorProdBlk]); stdToPP = _np.linalg.inv(ppToStd)
            gmToStd = _bt.gm_to_std_transform_matrix(blockDims[iTensorProdBlk]); stdToGM = _np.linalg.inv(gmToStd)
            full_ppToFinal[offset:offset+N,offset:offset+N] = _np.dot( stdToGM, ppToStd )
            full_finalToPP[offset:offset+N,offset:offset+N] = _np.dot( stdToPP, gmToStd )
            realMx = True

        elif basis == "pp":
            # Note: finalGate may have some non-power-of-2 dimensional blocks that can't be in a "pp" basis,
            #  but don't check for this here as they'll be caught by any gate term that operates on that block
            realMx = True

        else: raise ValueError("Invalid 'basis' parameter: %s (must by 'std', 'gm', or 'pp')" % basis)

        if parameterization == "full":
            finalGateInFinalBasis = _np.dot(full_ppToFinal,
                                            _np.dot( finalGate, full_finalToPP))
            return _gate.FullyParameterizedGate(
                _np.real(finalGateInFinalBasis)
                if realMx else finalGateInFinalBasis )

        if parameterization == "static":
            finalGateInFinalBasis = _np.dot(full_ppToFinal,
                                            _np.dot( finalGate, full_finalToPP))
            return _gate.StaticGate(
                _np.real(finalGateInFinalBasis)
                if realMx else finalGateInFinalBasis )

        if parameterization == "TP":
            finalGateInFinalBasis = _np.dot(full_ppToFinal,
                                            _np.dot( finalGate, full_finalToPP))
            if not realMx:
                raise ValueError("TP gates must be real. Failed to build gate!")
            return _gate.TPParameterizedGate(_np.real(finalGateInFinalBasis))

        elif parameterization == "linear":
            #OLD (INCORRECT) -- but could give this as paramArray if gave zeros as base matrix instead of finalGate
            # paramArray = gatemx.flatten() if indicesToParameterize == "all" else _np.array([gatemx[t] for t in indicesToParameterize])

            #Set all params to *zero* since base matrix contains all initial elements -- parameters just give deviation
            paramArray = _np.zeros(
                gatemx.size if indicesToParameterize == "all" else
                len(indicesToParameterize), 'd' )

            return _gate.LinearlyParameterizedGate(
                finalGate, paramArray, parameterToBaseIndicesMap,
                full_ppToFinal, full_finalToPP, realMx )


        else:
            raise ValueError("Invalid 'parameterization' parameter: " +
                             "%s (must by 'full', 'TP', 'static' or 'linear')"
                             % parameterization)


    # ----------------------------------------------------------------------------------------------------------------------------------------
    # -- End Helper Functions ----------------------------------------------------------------------------------------------------------------
    # ----------------------------------------------------------------------------------------------------------------------------------------


    #print "DB: dim = ",dim, " dmDim = ",dmDim
    gateInFinalBasis = None #what will become the final gate matrix

    exprTerms = gateExpr.split(':')
    for exprTerm in exprTerms:

        l = exprTerm.index('('); r = exprTerm.rindex(')')
        gateName = exprTerm[0:l]
        argsStr = exprTerm[l+1:r]
        args = argsStr.split(',')

        if gateName == "I":
            labels = args # qubit labels (TODO: what about 'L' labels? -- not sure if they work with this...)
            stateSpaceDim = 1
            for l in labels:
                if l.startswith('Q'): stateSpaceDim *= 2
                elif l.startswith('L'): stateSpaceDim *= 1
                else: raise ValueError("Invalid state space label: %s" % l)

            if unitaryEmbedding:
                Ugate = _np.identity(stateSpaceDim, 'complex') #complex because in std state space basis
                gateTermInFinalBasis = embed_gate_unitary(Ugate, tuple(labels)) #Ugate assumed to be in std basis (really the only option)
            else:
                pp_gateMx = _np.identity(stateSpaceDim**2, 'd') # *real* 4x4 mx in Pauli-product basis -- still just the identity!
                gateTermInFinalBasis = embed_gate(pp_gateMx, tuple(labels)) # pp_gateMx assumed to be in the Pauli-product basis

        elif gateName == "D":  #like 'I', but only parameterize the diagonal elements - so can be a depolarization-type map
            labels = args # qubit labels (TODO: what about 'L' labels? -- not sure if they work with this...)
            stateSpaceDim = 1
            for l in labels:
                if l.startswith('Q'): stateSpaceDim *= 2
                elif l.startswith('L'): stateSpaceDim *= 1
                else: raise ValueError("Invalid state space label: %s" % l)

            if unitaryEmbedding or parameterization != "linear":
                raise ValueError("'D' gate only makes sense to use when unitaryEmbedding is False and parameterization == 'linear'")

            #indicesToParameterize = [ (i,i) for i in range(1,stateSpaceDim**2) ] #parameterize only the diagonals els after the first
            indicesToParameterize = [ (i,i) for i in range(0,stateSpaceDim**2) ] #parameterize only the diagonals els
            pp_gateMx = _np.identity(stateSpaceDim**2, 'd') # *real* 4x4 mx in Pauli-product basis -- still just the identity!
            gateTermInFinalBasis = embed_gate(pp_gateMx, tuple(labels), indicesToParameterize) # pp_gateMx assumed to be in the Pauli-product basis


        elif gateName in ('X','Y','Z'): #single-qubit gate names
            assert(len(args) == 2) # theta, qubit-index
            theta = eval( args[0], {"__builtins__":None}, {'pi': _np.pi})
            label = args[1].strip(); assert(label.startswith('Q'))

            if gateName == 'X': ex = -1j * theta*_bt.sigmax/2
            elif gateName == 'Y': ex = -1j * theta*_bt.sigmay/2
            elif gateName == 'Z': ex = -1j * theta*_bt.sigmaz/2

            Ugate = _spl.expm(ex) # 2x2 unitary matrix operating on single qubit in [0,1] basis
            if unitaryEmbedding:
                gateTermInFinalBasis = embed_gate_unitary(Ugate, (label,)) #Ugate assumed to be in std basis (really the only option)
            else:
                Ugatec = Ugate.conjugate()
                gateMx = _np.kron(Ugate,Ugatec) # complex 4x4 mx operating on vectorized 1Q densty matrix in std basis
                pp_gateMx = _bt.std_to_pp(gateMx) # *real* 4x4 mx in Pauli-product basis -- better for parameterization
                gateTermInFinalBasis = embed_gate(pp_gateMx, (label,)) # pp_gateMx assumed to be in the Pauli-product basis

        elif gateName == 'N': #more general single-qubit gate
            assert(len(args) == 5) # theta, sigmaX-coeff, sigmaY-coeff, sigmaZ-coeff, qubit-index
            theta = eval( args[0], {"__builtins__":None}, {'pi': _np.pi, 'sqrt': _np.sqrt})
            sxCoeff = eval( args[1], {"__builtins__":None}, {'pi': _np.pi, 'sqrt': _np.sqrt})
            syCoeff = eval( args[2], {"__builtins__":None}, {'pi': _np.pi, 'sqrt': _np.sqrt})
            szCoeff = eval( args[3], {"__builtins__":None}, {'pi': _np.pi, 'sqrt': _np.sqrt})
            label = args[4].strip(); assert(label.startswith('Q'))

            ex = -1j * theta * ( sxCoeff * _bt.sigmax/2. + syCoeff * _bt.sigmay/2. + szCoeff * _bt.sigmaz/2.)
            Ugate = _spl.expm(ex) # 2x2 unitary matrix operating on single qubit in [0,1] basis
            if unitaryEmbedding:
                gateTermInFinalBasis = embed_gate_unitary(Ugate, (label,)) #Ugate assumed to be in std basis (really the only option)
            else:
                Ugatec = Ugate.conjugate()
                gateMx = _np.kron(Ugate,Ugatec) # complex 4x4 mx operating on vectorized 1Q densty matrix in std basis
                pp_gateMx = _bt.std_to_pp(gateMx) # *real* 4x4 mx in Pauli-product basis -- better for parameterization
                gateTermInFinalBasis = embed_gate(pp_gateMx, (label,)) # pp_gateMx assumed to be in the Pauli-product basis

        elif gateName in ('CX','CY','CZ'): #two-qubit gate names
            assert(len(args) == 3) # theta, qubit-label1, qubit-label2
            theta = eval( args[0], {"__builtins__":None}, {'pi': _np.pi})
            label1 = args[1].strip(); assert(label1.startswith('Q'))
            label2 = args[2].strip(); assert(label2.startswith('Q'))

            if gateName == 'CX': ex = -1j * theta*_bt.sigmax/2.
            elif gateName == 'CY': ex = -1j * theta*_bt.sigmay/2.
            elif gateName == 'CZ': ex = -1j * theta*_bt.sigmaz/2.
            Utarget = _spl.expm(ex) # 2x2 unitary matrix operating on target qubit
            Ugate = _np.identity(4, 'complex'); Ugate[2:,2:] = Utarget #4x4 unitary matrix operating on isolated two-qubit space

            if unitaryEmbedding:
                gateTermInFinalBasis = embed_gate_unitary(Ugate, (label1,label2)) #Ugate assumed to be in std basis (really the only option)
            else:
                Ugatec = Ugate.conjugate()
                gateMx = _np.kron(Ugate,Ugatec) # complex 16x16 mx operating on vectorized 2Q densty matrix in std basis
                pp_gateMx = _bt.std_to_pp(gateMx) # *real* 16x16 mx in Pauli-product basis -- better for parameterization
                gateTermInFinalBasis = embed_gate(pp_gateMx, (label1,label2)) # pp_gateMx assumed to be in the Pauli-product basis

        elif gateName == "LX":  #TODO - better way to describe leakage?
            assert(len(args) == 3) # theta, dmIndex1, dmIndex2 - X rotation between any two density matrix basis states
            theta = eval( args[0], {"__builtins__":None}, {'pi': _np.pi})
            i1 = int(args[1])  # row/column index of a single *state* within the density matrix
            i2 = int(args[2])  # row/column index of a single *state* within the density matrix
            ex = -1j * theta*_bt.sigmax/2
            Ugate = _spl.expm(ex) # 2x2 unitary matrix operating on the i1-th and i2-th states of the state space basis

            Utot = _np.identity(dmDim, 'complex')
            Utot[ i1,i1 ] = Ugate[0,0]
            Utot[ i1,i2 ] = Ugate[0,1]
            Utot[ i2,i1 ] = Ugate[1,0]
            Utot[ i2,i2 ] = Ugate[1,1]
            Utotc = Utot.conjugate()
            gateTermInStdBasis = _np.kron(Utot,Utotc) # dmDim^2 x dmDim^2 mx operating on vectorized total densty matrix
            gateTermInReducedStdBasis = _bt.contract_to_std_direct_sum_mx(gateTermInStdBasis, blockDims)

            if basis == "std":
                gateTermInFinalBasis = _gate.FullyParameterizedGate(gateTermInReducedStdBasis)
            elif basis == "gm":
                gateTermInFinalBasis = _gate.FullyParameterizedGate( _bt.std_to_gm(gateTermInReducedStdBasis, blockDims) )
            elif basis == "pp":
                gateTermInFinalBasis = _gate.FullyParameterizedGate( _bt.std_to_pp(gateTermInReducedStdBasis, blockDims) )
            else:
                raise ValueError("Invalid 'basis' parameter: %s (must by 'std', 'gm', or 'pp')" % basis)

        else: raise ValueError("Invalid gate name: %s" % gateName)

        if gateInFinalBasis is None:
            gateInFinalBasis = gateTermInFinalBasis
        else:
            gateInFinalBasis = _gate.compose( gateInFinalBasis, gateTermInFinalBasis )

    return gateInFinalBasis # a Gate object





def build_gateset(stateSpaceDims, stateSpaceLabels,
                  gateLabels, gateExpressions,
                  prepLabels, prepExpressions,
                  effectLabels, effectExpressions,
                  spamdefs, basis="gm", parameterization="full"):
    """
    Build a new GateSet given lists of gate labels and expressions.

    Parameters
    ----------
    stateSpaceDims : list of ints
<<<<<<< HEAD
        Dimenstions specifying the structure of the density-matrix space.  Elements
        correspond to block dimensions of an allowed density matrix in the standard
        basis, and the density-matrix space is the direct sum of linear spaces of
        dimension block-dimension^2.
=======
        Dimenstions specifying the structure of the density-matrix space.
        Elements correspond to block dimensions of an allowed density matrix in
        the standard basis, and the density-matrix space is the direct sum of
        linear spaces of dimension block-dimension^2.
>>>>>>> 57b29aa7

    stateSpaceLabels : a list of tuples
        Each tuple corresponds to a block of a density matrix in the standard
        basis (and therefore a component of the direct-sum density matrix
        space). Elements of a tuple are user-defined labels beginning with "L"
        (single level) or "Q" (two-level; qubit) which interpret the
        d-dimensional state space corresponding to a d x d block as a tensor
        product between qubit and single level systems.

    gateLabels : list of strings
<<<<<<< HEAD
        A list of labels for each created gate in the final gateset.  To conform with
        text file parsing conventions these names should begin with a capital G and
        can be followed by any number of lowercase characters, numbers, or the
        underscore character.

=======
        A list of labels for each created gate in the final gateset.  To
        conform with text file parsing conventions these names should begin
        with a capital G and can be followed by any number of lowercase
        characters, numbers, or the underscore character.
        
>>>>>>> 57b29aa7
    gateExpressions : list of strings
        A list of gate expressions, each corresponding to a gate label in
        gateLabels, which determine what operation each gate performs (see
        documentation for :meth:`build_gate`).

    prepLabels : list of string
        A list of labels for each created state preparation in the final
        gateset.  To conform with conventions these labels should begin with
        "rho".

    prepExpressions : list of strings
        A list of vector expressions for each state preparation vector (see
        documentation for :meth:`build_vector`).

    effectLabels : list of string
        A list of labels for each created and *parameterized* POVM effect in
        the final gateset.  To conform with conventions these labels should
        begin with "E".

    effectExpressions : list of strings
        A list of vector expressions for each POVM effect vector (see
        documentation for :meth:`build_vector`).

    spamdefs : dict
<<<<<<< HEAD
        A dictionary mapping spam labels to (prepLabel,ELabel) 2-tuples associating a
        particular state preparation and effect vector with a label.  prepLabel and ELabel
        must be contained in prepLabels and effectLabels respectively except for two
        special cases:
=======
        A dictionary mapping spam labels to (prepLabel,ELabel) 2-tuples
        associating a particular state preparation and effect vector with a
        label.  prepLabel and ELabel must be contained in prepLabels and
        effectLabels respectively except for two special cases:
>>>>>>> 57b29aa7

        1.  ELabel can be set to "remainder" to mean an effect vector that is
            the identity - (other effect vectors)
        2.  ELabel and prepLabel can both be "remainder" to mean a spam label
            that generates probabilities that are 1.0 - (sum of probabilities
            from all other spam labels).

    basis : {'gm','pp','std'}, optional
        the basis of the matrices in the returned GateSet

        - "std" = gate matrix operates on density mx expressed as sum of matrix
          units
        - "gm"  = gate matrix operates on dentity mx expressed as sum of
          normalized Gell-Mann matrices
        - "pp"  = gate matrix operates on density mx expresses as sum of
          tensor-product of Pauli matrices

    parameterization : {"full","linear"}, optional
        How to parameterize the gates of the resulting GateSet (see
        documentation for :meth:`build_gate`).

    Returns
    -------
    GateSet
        The created gate set.
    """
    ret = _gateset.GateSet(default_param="full") #TODO: tp/static parameterization
                 #prep_prefix="rho", effect_prefix="E", gate_prefix="G",
                 #remainder_label="remainder", identity_label="identity")

    for label,rhoExpr in zip(prepLabels, prepExpressions):
        ret.preps[label] = build_vector(stateSpaceDims, stateSpaceLabels, rhoExpr, basis)
    for label,EExpr in zip(effectLabels,effectExpressions):
        ret.effects[label] = build_vector(stateSpaceDims, stateSpaceLabels, EExpr, basis)

    ret.povm_identity = build_identity_vec(stateSpaceDims, basis)

    for spamlabel,(rhoLbl,ELbl) in spamdefs.items():
        ret.spamdefs[spamlabel] = (rhoLbl,ELbl)

    for (gateLabel,gateExpr) in zip(gateLabels, gateExpressions):
        ret.gates[gateLabel] = build_gate(stateSpaceDims, stateSpaceLabels,
                                          gateExpr, basis, parameterization)

    if len(stateSpaceDims) == 1:
        basisDims = stateSpaceDims[0]
    else:
        basisDims = stateSpaceDims

    ret.set_basis(basis, basisDims)
    return ret



###SCRATCH
# Old from embed_gate:
#        for gate_i in range(gatemx.shape[0]):     # rows ~ "output" of the gate map
#            for gate_j in range(gatemx.shape[1]): # cols ~ "input"  of the gate map
#                gate_b1_ket, gate_b2_bra = decomp_gate_index(gate_i) # gate_b* are lists of state indices, one index per
#                gate_b2_ket, gate_b2_bra = decomp_gate_index(gate_j) #  tensor product component that the gate operates on (2 components for a 2-qubit gate)
#
#                for i,b_noop in enumerate(tensorBlkBasis_noop): #loop over all state configurations we don't operate on - so really a loop over diagonal dm elements
#
#                    out_ket = insert_gate_basis(gate_b1_ket, b_noop)  # using same b_noop for ket & bra says we're acting
#                    out_bra = insert_gate_basis(gate_b1_bra, b_noop)  #  as the identity on the no-op state space
#                    out_blkBasis_i = lookup_blkBasisIndex[ tuple(out_ket) ] # row index of ket within tensor block basis (state space basis)
#                    out_blkBasis_j = lookup_blkBasisIndex[ tuple(out_bra) ] # col index of ket within tensor block basis (state space basis)
#                    out_vec_index = N*out_blkBasis_i + out_blkBasis_j  # index of (row,col) tensor block element (vectorized row,col)
#
#                    in_ket = insert_gate_basis(gate_b2_ket, b_noop)  # using same b_noop for ket & bra says we're acting
#                    in_bra = insert_gate_basis(gate_b2_bra, b_noop)  #  as the identity on the no-op state space
#                    in_blkBasis_i = lookup_blkBasisIndex[ tuple(in_ket) ] # row index of ket within tensor block basis (state space basis)
#                    in_blkBasis_j = lookup_blkBasisIndex[ tuple(in_bra) ] # col index of ket within tensor block basis (state space basis)
#                    in_vec_index = N*in_blkBasis_i + in_blkBasis_j  # index of (row,col) tensor block element (vectorized row,col)
#
#                    gateBlk[ out_vec_index, in_vec_index ] = gatemx[ gate_i, gate_j ]<|MERGE_RESOLUTION|>--- conflicted
+++ resolved
@@ -25,17 +25,10 @@
     Parameters
     ----------
     stateSpaceDims : list of ints
-<<<<<<< HEAD
-        Dimenstions specifying the structure of the density-matrix space.  Elements
-        correspond to block dimensions of an allowed density matrix in the standard
-        basis, and the density-matrix space is the direct sum of linear spaces of
-        dimension block-dimension^2.
-=======
-        Dimenstions specifying the structure of the density-matrix space.
+        Dimensions specifying the structure of the density-matrix space.
         Elements correspond to block dimensions of an allowed density matrix in
         the standard basis, and the density-matrix space is the direct sum of
         linear spaces of dimension block-dimension^2.
->>>>>>> 57b29aa7
 
     stateSpaceLabels : a list of tuples
         Each tuple corresponds to a block of a density matrix in the standard
@@ -54,18 +47,11 @@
         matrix space.
 
     basis : {'gm','pp','std'}, optional
-<<<<<<< HEAD
-        the basis of the returned vector.
-        'std' == Standard (matrix units)
-        'gm' == Gell-Mann
-        'pp' == Pauli-product
-=======
-        the basis of the returned vector. 
+       the basis of the returned vector. 
 
         - 'std' == Standard (matrix units)
         - 'gm' == Gell-Mann 
         - 'pp' == Pauli-product
->>>>>>> 57b29aa7
 
     Returns
     -------
@@ -104,19 +90,7 @@
     Parameters
     ----------
     stateSpaceDims : list of ints
-<<<<<<< HEAD
-        Dimenstions specifying the structure of the density-matrix space.  Elements
-        correspond to block dimensions of an allowed density matrix in the standard
-        basis, and the density-matrix space is the direct sum of linear spaces of
-        dimension block-dimension^2.
-
-    basis : {'gm','pp','std'}, optional
-        the basis of the returned vector.
-        'std' == Standard (matrix units)
-        'gm' == Gell-Mann
-        'pp' == Pauli-product
-=======
-        Dimenstions specifying the structure of the density-matrix space.
+       Dimenstions specifying the structure of the density-matrix space.
         Elements correspond to block dimensions of an allowed density matrix in
         the standard basis, and the density-matrix space is the direct sum of
         linear spaces of dimension block-dimension^2.
@@ -127,7 +101,6 @@
         - 'std' == Standard (matrix units)
         - 'gm' == Gell-Mann 
         - 'pp' == Pauli-product
->>>>>>> 57b29aa7
 
     Returns
     -------
@@ -400,24 +373,6 @@
     Parameters
     ----------
     stateSpaceDims : list of ints
-<<<<<<< HEAD
-        Dimenstions specifying the structure of the density-matrix space.  Elements
-        correspond to block dimensions of an allowed density matrix in the standard
-        basis, and the density-matrix space is the direct sum of linear spaces of
-        dimension block-dimension^2.
-
-    stateSpaceLabels : a list of tuples
-        Each tuple corresponds to a block of a density matrix in the standard basis
-        (and therefore a component of the direct-sum density matrix space). Elements
-        of a tuple are user-defined labels beginning with "L" (single level) or "Q"
-        (two-level; qubit) which interpret the d-dimensional state space corresponding
-        to a d x d block as a tensor product between qubit and single level systems.
-
-    gateExpr : string
-        expression for the gate to build.  String is first split into parts delimited
-        by the colon (:) character, which are composed together to create the final gate.
-        Each part takes on of the allowed forms:
-=======
         Dimenstions specifying the structure of the density-matrix space.
         Elements correspond to block dimensions of an allowed density matrix in
         the standard basis, and the density-matrix space is the direct sum of
@@ -435,7 +390,6 @@
         expression for the gate to build.  String is first split into parts
         delimited by the colon (:) character, which are composed together to
         create the final gate.  Each part takes on of the allowed forms:
->>>>>>> 57b29aa7
 
         - I(ssl_0, ...) = identity operation on one or more state space labels
           (ssl_i)
@@ -617,14 +571,9 @@
         tensorBlkEls_noop = list(_itertools.product(*basisInds_noop)) #dm-space basis for noop-indices only
         parameterToBaseIndicesMap = {}
 
-<<<<<<< HEAD
-        def decomp_gate_index(indx):
-            """ Decompose index of a Pauli-product matrix into indices of each Pauli in the product """
-=======
         def decomp_gate_index(indx): 
             """ Decompose index of a Pauli-product matrix into indices of each
             Pauli in the product """
->>>>>>> 57b29aa7
             ret = []; divisor = 1; divisors = []
             #print "Decomp %d" % indx,
             for l in labels:
@@ -637,17 +586,6 @@
             #print " => %s (div = %s)" % (str(ret), str(divisors))
             return ret
 
-<<<<<<< HEAD
-        def merge_gate_and_noop_bases(gate_b, noop_b):
-            """
-            Merge the Pauli basis indices for the "gate"-parts of the total basis
-            contained in gate_b (i.e. of the components of the tensor product space
-            that are operated on) and the "noop"-parts contained in noop_b.  Thus,
-            len(gate_b) + len(noop_b) == len(basisInds), and this function merges
-            together basis indices for the operated-on and not-operated-on tensor
-            product components.
-            Note: return value always have length == len(basisInds) == number of components
-=======
         def merge_gate_and_noop_bases(gate_b, noop_b): 
             """ 
             Merge the Pauli basis indices for the "gate"-parts of the total
@@ -658,7 +596,6 @@
             not-operated-on tensor product components.  
             Note: return value always have length == len(basisInds) == number
             of components
->>>>>>> 57b29aa7
             """
             ret = list(noop_b[:])    #start with noop part...
             for li,b_el in sorted( zip(labelIndices,gate_b), key=lambda x: x[0]):
@@ -919,17 +856,10 @@
     Parameters
     ----------
     stateSpaceDims : list of ints
-<<<<<<< HEAD
-        Dimenstions specifying the structure of the density-matrix space.  Elements
-        correspond to block dimensions of an allowed density matrix in the standard
-        basis, and the density-matrix space is the direct sum of linear spaces of
-        dimension block-dimension^2.
-=======
-        Dimenstions specifying the structure of the density-matrix space.
+       Dimensions specifying the structure of the density-matrix space.
         Elements correspond to block dimensions of an allowed density matrix in
         the standard basis, and the density-matrix space is the direct sum of
         linear spaces of dimension block-dimension^2.
->>>>>>> 57b29aa7
 
     stateSpaceLabels : a list of tuples
         Each tuple corresponds to a block of a density matrix in the standard
@@ -940,19 +870,11 @@
         product between qubit and single level systems.
 
     gateLabels : list of strings
-<<<<<<< HEAD
-        A list of labels for each created gate in the final gateset.  To conform with
-        text file parsing conventions these names should begin with a capital G and
-        can be followed by any number of lowercase characters, numbers, or the
-        underscore character.
-
-=======
-        A list of labels for each created gate in the final gateset.  To
+       A list of labels for each created gate in the final gateset.  To
         conform with text file parsing conventions these names should begin
         with a capital G and can be followed by any number of lowercase
         characters, numbers, or the underscore character.
         
->>>>>>> 57b29aa7
     gateExpressions : list of strings
         A list of gate expressions, each corresponding to a gate label in
         gateLabels, which determine what operation each gate performs (see
@@ -977,17 +899,10 @@
         documentation for :meth:`build_vector`).
 
     spamdefs : dict
-<<<<<<< HEAD
-        A dictionary mapping spam labels to (prepLabel,ELabel) 2-tuples associating a
-        particular state preparation and effect vector with a label.  prepLabel and ELabel
-        must be contained in prepLabels and effectLabels respectively except for two
-        special cases:
-=======
-        A dictionary mapping spam labels to (prepLabel,ELabel) 2-tuples
+       A dictionary mapping spam labels to (prepLabel,ELabel) 2-tuples
         associating a particular state preparation and effect vector with a
         label.  prepLabel and ELabel must be contained in prepLabels and
         effectLabels respectively except for two special cases:
->>>>>>> 57b29aa7
 
         1.  ELabel can be set to "remainder" to mean an effect vector that is
             the identity - (other effect vectors)
