--- conflicted
+++ resolved
@@ -1529,24 +1529,14 @@
         super(ColorBoxPlot, self).__init__(ws, self._create, plottype, gss, dataset, model,
                                            prec, sumUp, boxLabels, hoverInfo,
                                            invert, linlg_pcntle, minProbClipForWeighting,
-<<<<<<< HEAD
                                            directGSTmodels, dscomparator, stabilityanalyzer,
-                                           submatrices, typ, scale, comm, wildcard)
-=======
-                                           directGSTmodels, dscomparator, driftresults,
                                            submatrices, typ, scale, comm, wildcard, colorbar)
->>>>>>> 5f76dd17
 
     def _create(self, plottypes, gss, dataset, model,
                 prec, sumUp, boxLabels, hoverInfo,
                 invert, linlg_pcntle, minProbClipForWeighting,
-<<<<<<< HEAD
                 directGSTmodels, dscomparator, stabilityanalyzer, submatrices,
-                typ, scale, comm, wildcard):
-=======
-                directGSTmodels, dscomparator, driftresults, submatrices,
                 typ, scale, comm, wildcard, colorbar):
->>>>>>> 5f76dd17
 
         probs_precomp_dict = None
         fig = None
