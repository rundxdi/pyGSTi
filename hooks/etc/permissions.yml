--- conflicted
+++ resolved
@@ -1,13 +1,4 @@
 master:
     - enielse
 
-<<<<<<< HEAD
-develop: all
-
-formatter: # This isn't needed, but I want to test updating the permissions file, etc
-    - LSaldyt
-    - all
-    # LOCAL CHANGEEEEEEEEEEEEEE
-=======
-develop: all
->>>>>>> ff9768f7
+develop: all