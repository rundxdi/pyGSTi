--- conflicted
+++ resolved
@@ -2,13 +2,8 @@
 import unittest
 from ..util import BaseCase
 
-<<<<<<< HEAD
 from pygsti.modelpacks.legacy import std1Q_XYI as std
-from pygsti.objects import slowreplib
-=======
-from pygsti.construction import std1Q_XYI as std
 from pygsti.objects.replib import slowreplib
->>>>>>> b9627f06
 
 try:
     from pygsti.objects.replib import fastreplib
