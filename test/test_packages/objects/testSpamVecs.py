import unittest
import pygsti
import numpy as np
import pickle
import itertools

from numpy.random import random,seed

from pygsti.construction import std1Q_XYI
from  pygsti.objects import SPAMVec, DenseSPAMVec
import pygsti.construction as pc


from ..testutils import BaseTestCase, compare_files, temp_files

class SPAMVecTestCase(BaseTestCase):
<<<<<<< HEAD

    def setUp(self):
        super(SPAMVecTestCase, self).setUp()
        self.spamvec = DenseSPAMVec(np.array([1,0]),"densitymx", "prep")

    def test_slice(self):
        self.spamvec[:]

    def test_bad_vec(self):
        bad_vecs = [
            'akdjsfaksdf',
            [[], [1, 2]],
            [[[]], [[1, 2]]]
        ]
        for bad_vec in bad_vecs:
            with self.assertRaises(ValueError):
                SPAMVec.convert_to_vector(bad_vec)

    def test_base_spamvec(self):
        raw = pygsti.objects.SPAMVec(4,"densitymx")

        T = pygsti.objects.FullGaugeGroupElement(
                np.array( [ [0,1,0,0],
                            [1,0,0,0],
                            [0,0,1,0],
                            [0,0,0,1] ], 'd') )


        with self.assertRaises(NotImplementedError):
            raw.todense()
        with self.assertRaises(NotImplementedError):
            raw.transform(T,"prep")
        with self.assertRaises(NotImplementedError):
            raw.depolarize(0.01)
        with self.assertRaises(ValueError):
            pygsti.objects.SPAMVec.convert_to_vector(0.0) # something with no len()
        
    def test_methods(self):
        v = np.ones((4,1),'d')
        v_tp = np.zeros((4,1),'d'); v_tp[0] = 1.0/np.sqrt(2); v_tp[3] = 1.0/np.sqrt(2) - 0.05
        v_id = np.zeros((4,1),'d'); v_id[0] = 1.0/np.sqrt(2)
        povm = pygsti.obj.UnconstrainedPOVM( [('0',pygsti.obj.FullSPAMVec(v))] )
        tppovm = pygsti.obj.TPPOVM( [('0',pygsti.obj.FullSPAMVec(v)),
                                     ('1',pygsti.obj.FullSPAMVec(v_id-v))] )
        compSV = tppovm['1'] #complement POVM
        self.assertTrue(isinstance(compSV,pygsti.obj.ComplementSPAMVec))

        dummyGS = pygsti.objects.ExplicitOpModel(['Q0'])
        dummyGS.povms['Mtest'] = povm # so to/from vector work w/tensor prod of povm in tests below
        dummyGS.to_vector() # builds & cleans paramvec for tests below
        assert(povm.gpindices is not None)
        
        vecs = [ pygsti.obj.FullSPAMVec(v),
                 pygsti.obj.TPSPAMVec(v_tp),
                 pygsti.obj.CPTPSPAMVec(v_tp, "pp"),
                 pygsti.obj.StaticSPAMVec(v),
                 compSV,
                 pygsti.obj.TensorProdSPAMVec("prep", [pygsti.obj.FullSPAMVec(v),
                                                       pygsti.obj.FullSPAMVec(v)]),
                 pygsti.obj.TensorProdSPAMVec("effect", [povm], ['0'])
                ]

        with self.assertRaises(ValueError):
            pygsti.obj.TensorProdSPAMVec("foobar",
                                         [pygsti.obj.FullSPAMVec(v),
                                          pygsti.obj.FullSPAMVec(v)])

        for sv in vecs:
            print("Testing %s spam vec -------------- " % type(sv))

            try:
                Np = sv.num_params()
            except NotImplementedError:
                Np = 0 # OK, b/c complement spam vec isn't a true spamvec...
                
            sv.size
            sv_str = str(sv)

            try:
                deriv = sv.deriv_wrt_params()
            except NotImplementedError:
                pass #OK - some not implemented yet... (like TensorProdSPAMVec)
            
            if Np > 0:
                try:
                    deriv = sv.deriv_wrt_params([0])
                except NotImplementedError:
                    pass #OK - some not implemented yet...

            if sv.has_nonzero_hessian():
                try:
                    sv.hessian_wrt_params()
                    sv.hessian_wrt_params([0])
                    sv.hessian_wrt_params([0],[0])
                except NotImplementedError:
                    pass #OK for NOW -- later this should always be implemented when there's a nonzero hessian!!

            
            sv.frobeniusdist2(sv,"prep")
            sv.frobeniusdist2(sv,"effect")
            with self.assertRaises(ValueError):
                sv.frobeniusdist2(sv,"foobar")

            sv2 = sv.copy()
            try:
                vec = sv.to_vector()
                sv2.from_vector(vec)
            except ValueError:
                assert(isinstance(sv, (pygsti.obj.TensorProdSPAMVec,pygsti.obj.ComplementSPAMVec)))
                # OK for TensorProd case and Complement case (when one should *not* call to_vector)

            T = pygsti.objects.FullGaugeGroupElement(
                np.array( [ [0,1],
                            [1,0] ], 'd') )
            T2 = pygsti.objects.UnitaryGaugeGroupElement(
                np.array( [ [1,0],
                            [0,1] ], 'd') )

            try:
                sv.transform(T,"prep")
                sv.transform(T,"effect")
            except ValueError: pass #OK, as this is unallowed for some gate types
            except NotImplementedError: pass #also OK, as this signifies derived class doesn't even implement it
            
            try:
                sv.transform(T2, "prep")
                sv.transform(T2, "effect")
            except ValueError: pass #OK, as this is unallowed for some gate types
            except NotImplementedError: pass #also OK, as this signifies derived class doesn't even implement it

            try:
                with self.assertRaises(ValueError):
                    sv.transform(T,"foobar") #invalid type
            except NotImplementedError: pass #also OK
                
            try:
                sv.depolarize(0.05)
            except ValueError: pass #OK, as this is unallowed for some gate types
            except NotImplementedError: pass #also OK, as this signifies derived class doesn't even implement it


            try:
                sv.set_value( np.zeros( (sv.dim,1), 'd') )
            except ValueError:
                pass #OK - some don't allow setting value
            

    def test_convert(self):
        v_tp = np.zeros((4,1),'d'); v_tp[0] = 1.0/np.sqrt(2); v_tp[3] = 1.0/np.sqrt(2) - 0.05
        s = pygsti.obj.FullSPAMVec(v_tp)

        for toType in ("full","TP","static"):
            s2 = pygsti.objects.spamvec.convert(s, toType, "pp")
            pygsti.objects.spamvec.convert(s2, toType, "pp") #no conversion necessary
        # todo add Lindblad types: "CPTP"

        ssv = pygsti.obj.StaticSPAMVec(v_tp)
        pygsti.objects.spamvec.optimize_spamvec(ssv, s) #test opt of static spamvec (nothing to do)

=======
>>>>>>> 49236798
    def test_cptp_spamvec(self):
        vec = pygsti.obj.CPTPSPAMVec([1/np.sqrt(2),0,0,1/np.sqrt(2) - 0.1], "pp")
        print(vec)
        print(vec.base.shape)


        v = vec.to_vector()
        vec.from_vector(v)
        print(v)
        print(vec)

        vec_std = pygsti.change_basis(vec,"pp","std")
        print(vec_std)

        def analyze(spamvec):
            stdmx = pygsti.vec_to_stdmx(spamvec, "pp")
            evals = np.linalg.eigvals(stdmx)
            #print(evals)
            assert( np.all(evals > -1e-10) )
            assert( np.linalg.norm(np.imag(evals)) < 1e-8)
            return np.real(evals)

        print( analyze(vec) )

        pygsti.objects.spamvec.check_deriv_wrt_params(vec)


        seed(1234)

        #Nice cases - when parameters are small
        nRandom = 1000
        for randvec in random((nRandom,4)):
            r = 2*(randvec-0.5)
            vec.from_vector(r)
            evs = analyze(vec)
            pygsti.objects.spamvec.check_deriv_wrt_params(vec)
            #print(r, "->", evs)
        print("OK1")

        #Mean cases - when parameters are large
        nRandom = 1000
        for randvec in random((nRandom,4)):
            r = 10*(randvec-0.5)
            vec.from_vector(r)
            evs = analyze(vec)
            pygsti.objects.spamvec.check_deriv_wrt_params(vec)
            #print(r, "->", evs)
        print("OK2")

        vec.depolarize(0.01)
        vec.depolarize((0.1,0.09,0.08))


    #TODO
    def test_complement_spamvec(self):
        model = pygsti.construction.build_explicit_model(
            [('Q0',)],['Gi','Gx','Gy'],
            [ "I(Q0)","X(pi/8,Q0)", "Y(pi/8,Q0)"])

        E0 = model.povms['Mdefault']['0']
        E1 = model.povms['Mdefault']['1']
        Ec = pygsti.obj.ComplementSPAMVec(
            pygsti.construction.build_identity_vec([4],"pp"),
            [E0])
        print(Ec.gpindices)

        #Test TPPOVM which uses a complement evec
        model.povms['Mtest'] = pygsti.obj.TPPOVM( [('+',E0),('-',E1)] )
        E0 = model.povms['Mtest']['+']
        Ec = model.povms['Mtest']['-']

        v = model.to_vector()
        model.from_vector(v)

        #print(Ec.num_params()) #not implemented for complement vecs - only for POVM
        identity = np.array([[np.sqrt(2)], [0], [0], [0]],'d')
        print("TEST1")
        print(E0)
        print(Ec)
        print(E0 + Ec)
        self.assertArraysAlmostEqual(E0+Ec, identity)

        #TODO: add back if/when we can set parts of a POVM directly...
        #print("TEST2")
        #model.effects['E0'] = [1/np.sqrt(2), 0, 0.4, 0.6]
        #print(model.effects['E0'])
        #print(model.effects['E1'])
        #print(model.effects['E0'] + model.effects['E1'])
        #self.assertArraysAlmostEqual(model.effects['E0'] + model.effects['E1'], identity)
        #
        #print("TEST3")
        #model.effects['E0'][0,0] = 1.0 #uses dirty processing
        #model._update_paramvec(model.effects['E0'])
        #print(model.effects['E0'])
        #print(model.effects['E1'])
        #print(model.effects['E0'] + model.effects['E1'])
        #self.assertArraysAlmostEqual(model.effects['E0'] + model.effects['E1'], identity)


    def test_povms(self):
        model = pygsti.construction.build_explicit_model(
            [('Q0',)],['Gi'], ["I(Q0)"])
        gateset2Q = pygsti.construction.build_explicit_model(
            [('Q0','Q1')],['Gi'], ["I(Q0)"])

        povm = model.povms['Mdefault'].copy()
        E0 = povm['0']
        E1 = povm['1']
        model.povms['Munconstrained'] = povm # so gpindices get setup

        with self.assertRaises(ValueError):
            pygsti.obj.povm.convert(povm, "foobar", model.basis)
        with self.assertRaises(ValueError):
            pygsti.obj.UnconstrainedPOVM( "NotAListOrDict" )

        povm['0'] = E0 # assignment
        tp_povm = pygsti.obj.povm.convert(povm, "TP", model.basis)
        tp_povm['0'] = E0 # ok
        with self.assertRaises(KeyError):
            tp_povm['1'] = E0 # can't assign complement vector
        model.povms['Mtp'] = tp_povm # so gpindices get setup

        factorPOVMs = [povm, povm.copy()]
        tensor_povm = pygsti.obj.TensorProdPOVM( factorPOVMs )
        gateset2Q.povms['Mtensor'] = tensor_povm # so gpindices get setup

        for i,p in enumerate([povm, tp_povm, tensor_povm]):
            print("Testing POVM of type ", type(p))
            Nels = p.num_elements()
            cpy = p.copy()
            s = str(p)

            s = pickle.dumps(p)
            x = pickle.loads(s)

            T = pygsti.objects.FullGaugeGroupElement(
                np.array( [ [0,1],
                            [1,0] ], 'd') )

            v = p.to_vector()
            p.from_vector(v)

            v = model.to_vector() if i < 2 else gateset2Q.to_vector()
            effects = p.simplify_effects(prefix="ABC")
            for Evec in effects.values():
                print("inds = ",Evec.gpindices, len(v))
                Evec.from_vector(v[Evec.gpindices]) # gpindices should be setup relative to Model's param vec


            try:
                p.transform(T)
            except ValueError:
                pass #OK - tensorprod doesn't allow transform for instance

            try:
                p.depolarize(0.01)
            except ValueError:
                pass #OK - tensorprod doesn't allow transform for instance

    def test_compbasis_povm(self):
        cv = pygsti.obj.ComputationalSPAMVec([0,1],'densitymx')
        v = pygsti.construction.basis_build_vector("1", pygsti.obj.Basis.cast("pp",4**2))
        self.assertTrue(np.linalg.norm(cv.todense()-v.flat) < 1e-6)

        cv = pygsti.obj.ComputationalSPAMVec([0,0,1],'densitymx')
        v = pygsti.construction.basis_build_vector("1", pygsti.obj.Basis.cast("pp",4**3))
        self.assertTrue(np.linalg.norm(cv.todense()-v.flat) < 1e-6)

        cv = pygsti.obj.ComputationalSPAMVec([0,0,1],'densitymx')
        v = pygsti.construction.basis_build_vector("1", pygsti.obj.Basis.cast("pp",4**3))
        self.assertTrue(np.linalg.norm(cv.todense()-v.flat) < 1e-6)

        cv = pygsti.obj.ComputationalSPAMVec([0,0,1],'densitymx')
        v = pygsti.construction.basis_build_vector("1", pygsti.obj.Basis.cast("pp",4**3))
        self.assertTrue(np.linalg.norm(cv.todense()-v.flat) < 1e-6)

        #Only works with Python replib (only there is todense implemented)
        #cv = pygsti.obj.ComputationalSPAMVec([0,1,1],'densitymx')
        #v = pygsti.construction.basis_build_vector("3", pygsti.obj.Basis.cast("pp",4**3))
        #s = pygsti.obj.FullSPAMVec(v)
        #assert(np.linalg.norm(cv.torep("effect").todense(np.empty(cv.dim,'d'))-v.flat) < 1e-6)
        #
        #cv = pygsti.obj.ComputationalSPAMVec([0,1,0,1],'densitymx')
        #v = pygsti.construction.basis_build_vector("5", pygsti.obj.Basis.cast("pp",4**4))
        #assert(np.linalg.norm(cv.torep("effect").todense(np.empty(cv.dim,'d'))-v.flat) < 1e-6)

        nqubits = 3
        iterover = [(0,1)]*nqubits
        items = [ (''.join(map(str,outcomes)), pygsti.obj.ComputationalSPAMVec(outcomes,"densitymx"))
                  for outcomes in itertools.product(*iterover) ]
        povm = pygsti.obj.UnconstrainedPOVM(items)
        self.assertEqual(povm.num_params(),0)

        mdl = std1Q_XYI.target_model()
        mdl.preps['rho0'] = pygsti.obj.ComputationalSPAMVec([0],'densitymx')
        mdl.povms['Mdefault'] = pygsti.obj.UnconstrainedPOVM({'0': pygsti.obj.ComputationalSPAMVec([0],'densitymx'),
                                                             '1': pygsti.obj.ComputationalSPAMVec([1],'densitymx')})

        ps0 = mdl.probs(())
        ps1 = mdl.probs(('Gx',))
        self.assertAlmostEqual(ps0['0'], 1.0)
        self.assertAlmostEqual(ps0['1'], 0.0)
        self.assertAlmostEqual(ps1['0'], 0.5)
        self.assertAlmostEqual(ps1['1'], 0.5)


if __name__ == '__main__':
    unittest.main(verbosity=2)<|MERGE_RESOLUTION|>--- conflicted
+++ resolved
@@ -14,168 +14,6 @@
 from ..testutils import BaseTestCase, compare_files, temp_files
 
 class SPAMVecTestCase(BaseTestCase):
-<<<<<<< HEAD
-
-    def setUp(self):
-        super(SPAMVecTestCase, self).setUp()
-        self.spamvec = DenseSPAMVec(np.array([1,0]),"densitymx", "prep")
-
-    def test_slice(self):
-        self.spamvec[:]
-
-    def test_bad_vec(self):
-        bad_vecs = [
-            'akdjsfaksdf',
-            [[], [1, 2]],
-            [[[]], [[1, 2]]]
-        ]
-        for bad_vec in bad_vecs:
-            with self.assertRaises(ValueError):
-                SPAMVec.convert_to_vector(bad_vec)
-
-    def test_base_spamvec(self):
-        raw = pygsti.objects.SPAMVec(4,"densitymx")
-
-        T = pygsti.objects.FullGaugeGroupElement(
-                np.array( [ [0,1,0,0],
-                            [1,0,0,0],
-                            [0,0,1,0],
-                            [0,0,0,1] ], 'd') )
-
-
-        with self.assertRaises(NotImplementedError):
-            raw.todense()
-        with self.assertRaises(NotImplementedError):
-            raw.transform(T,"prep")
-        with self.assertRaises(NotImplementedError):
-            raw.depolarize(0.01)
-        with self.assertRaises(ValueError):
-            pygsti.objects.SPAMVec.convert_to_vector(0.0) # something with no len()
-        
-    def test_methods(self):
-        v = np.ones((4,1),'d')
-        v_tp = np.zeros((4,1),'d'); v_tp[0] = 1.0/np.sqrt(2); v_tp[3] = 1.0/np.sqrt(2) - 0.05
-        v_id = np.zeros((4,1),'d'); v_id[0] = 1.0/np.sqrt(2)
-        povm = pygsti.obj.UnconstrainedPOVM( [('0',pygsti.obj.FullSPAMVec(v))] )
-        tppovm = pygsti.obj.TPPOVM( [('0',pygsti.obj.FullSPAMVec(v)),
-                                     ('1',pygsti.obj.FullSPAMVec(v_id-v))] )
-        compSV = tppovm['1'] #complement POVM
-        self.assertTrue(isinstance(compSV,pygsti.obj.ComplementSPAMVec))
-
-        dummyGS = pygsti.objects.ExplicitOpModel(['Q0'])
-        dummyGS.povms['Mtest'] = povm # so to/from vector work w/tensor prod of povm in tests below
-        dummyGS.to_vector() # builds & cleans paramvec for tests below
-        assert(povm.gpindices is not None)
-        
-        vecs = [ pygsti.obj.FullSPAMVec(v),
-                 pygsti.obj.TPSPAMVec(v_tp),
-                 pygsti.obj.CPTPSPAMVec(v_tp, "pp"),
-                 pygsti.obj.StaticSPAMVec(v),
-                 compSV,
-                 pygsti.obj.TensorProdSPAMVec("prep", [pygsti.obj.FullSPAMVec(v),
-                                                       pygsti.obj.FullSPAMVec(v)]),
-                 pygsti.obj.TensorProdSPAMVec("effect", [povm], ['0'])
-                ]
-
-        with self.assertRaises(ValueError):
-            pygsti.obj.TensorProdSPAMVec("foobar",
-                                         [pygsti.obj.FullSPAMVec(v),
-                                          pygsti.obj.FullSPAMVec(v)])
-
-        for sv in vecs:
-            print("Testing %s spam vec -------------- " % type(sv))
-
-            try:
-                Np = sv.num_params()
-            except NotImplementedError:
-                Np = 0 # OK, b/c complement spam vec isn't a true spamvec...
-                
-            sv.size
-            sv_str = str(sv)
-
-            try:
-                deriv = sv.deriv_wrt_params()
-            except NotImplementedError:
-                pass #OK - some not implemented yet... (like TensorProdSPAMVec)
-            
-            if Np > 0:
-                try:
-                    deriv = sv.deriv_wrt_params([0])
-                except NotImplementedError:
-                    pass #OK - some not implemented yet...
-
-            if sv.has_nonzero_hessian():
-                try:
-                    sv.hessian_wrt_params()
-                    sv.hessian_wrt_params([0])
-                    sv.hessian_wrt_params([0],[0])
-                except NotImplementedError:
-                    pass #OK for NOW -- later this should always be implemented when there's a nonzero hessian!!
-
-            
-            sv.frobeniusdist2(sv,"prep")
-            sv.frobeniusdist2(sv,"effect")
-            with self.assertRaises(ValueError):
-                sv.frobeniusdist2(sv,"foobar")
-
-            sv2 = sv.copy()
-            try:
-                vec = sv.to_vector()
-                sv2.from_vector(vec)
-            except ValueError:
-                assert(isinstance(sv, (pygsti.obj.TensorProdSPAMVec,pygsti.obj.ComplementSPAMVec)))
-                # OK for TensorProd case and Complement case (when one should *not* call to_vector)
-
-            T = pygsti.objects.FullGaugeGroupElement(
-                np.array( [ [0,1],
-                            [1,0] ], 'd') )
-            T2 = pygsti.objects.UnitaryGaugeGroupElement(
-                np.array( [ [1,0],
-                            [0,1] ], 'd') )
-
-            try:
-                sv.transform(T,"prep")
-                sv.transform(T,"effect")
-            except ValueError: pass #OK, as this is unallowed for some gate types
-            except NotImplementedError: pass #also OK, as this signifies derived class doesn't even implement it
-            
-            try:
-                sv.transform(T2, "prep")
-                sv.transform(T2, "effect")
-            except ValueError: pass #OK, as this is unallowed for some gate types
-            except NotImplementedError: pass #also OK, as this signifies derived class doesn't even implement it
-
-            try:
-                with self.assertRaises(ValueError):
-                    sv.transform(T,"foobar") #invalid type
-            except NotImplementedError: pass #also OK
-                
-            try:
-                sv.depolarize(0.05)
-            except ValueError: pass #OK, as this is unallowed for some gate types
-            except NotImplementedError: pass #also OK, as this signifies derived class doesn't even implement it
-
-
-            try:
-                sv.set_value( np.zeros( (sv.dim,1), 'd') )
-            except ValueError:
-                pass #OK - some don't allow setting value
-            
-
-    def test_convert(self):
-        v_tp = np.zeros((4,1),'d'); v_tp[0] = 1.0/np.sqrt(2); v_tp[3] = 1.0/np.sqrt(2) - 0.05
-        s = pygsti.obj.FullSPAMVec(v_tp)
-
-        for toType in ("full","TP","static"):
-            s2 = pygsti.objects.spamvec.convert(s, toType, "pp")
-            pygsti.objects.spamvec.convert(s2, toType, "pp") #no conversion necessary
-        # todo add Lindblad types: "CPTP"
-
-        ssv = pygsti.obj.StaticSPAMVec(v_tp)
-        pygsti.objects.spamvec.optimize_spamvec(ssv, s) #test opt of static spamvec (nothing to do)
-
-=======
->>>>>>> 49236798
     def test_cptp_spamvec(self):
         vec = pygsti.obj.CPTPSPAMVec([1/np.sqrt(2),0,0,1/np.sqrt(2) - 0.1], "pp")
         print(vec)
